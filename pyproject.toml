[tool.poetry]
name = "aws_advanced_python_wrapper"
version = "0.1.0"
description = "Amazon Web Services (AWS) Advanced Python Wrapper"
authors = ["Amazon Web Services"]
readme = "README.md"
license = "Apache-2.0"

[tool.poetry.dependencies]
python = "^3.8.1"
resourcebundle = "^2.1.0"
<<<<<<< HEAD
boto3 = "^1.33.6"
toml = "^0.10.2"
=======
boto3 = "^1.33.8"
>>>>>>> 9923fb6a

[tool.poetry.group.dev.dependencies]
mypy = "^1.7.1"
flake8 = "^6.0.0"
flake8-type-checking = "^2.7.0"
isort = "^5.12.0"
pep8-naming = "^0.13.3"
SQLAlchemy = "^2.0.23"
psycopg = "^3.1.14"
psycopg-binary = "^3.1.14"
mysql-connector-python = "^8.2.0"

[tool.poetry.group.test.dependencies]
boto3 = "^1.33.8"
coverage = "^7.3.0"
debugpy = "^1.8.0"
pydevd-pycharm = "^233.11799.259"
pytest = "^7.4.3"
pytest-mock = "^3.12.0"
pytest-html = "^4.1.1"
pytest-html-merger = "^0.0.10"
toxiproxy-python = "^0.1.1"
parameterized = "^0.9.0"
psycopg = "^3.1.14"
psycopg-binary = "^3.1.14"
mysql-connector-python = "^8.2.0"

[tool.isort]
sections = "FUTURE,STDLIB,THIRDPARTY,FIRSTPARTY,LOCALFOLDER"
no_lines_before = "LOCALFOLDER"

[build-system]
requires = ["poetry-core"]
build-backend = "poetry.core.masonry.api"

[tool.pytest.ini_options]
filterwarnings = [
    'ignore:cache could not write path',
    'ignore:could not create cache path'
]
<|MERGE_RESOLUTION|>--- conflicted
+++ resolved
@@ -9,12 +9,8 @@
 [tool.poetry.dependencies]
 python = "^3.8.1"
 resourcebundle = "^2.1.0"
-<<<<<<< HEAD
-boto3 = "^1.33.6"
+boto3 = "^1.33.8"
 toml = "^0.10.2"
-=======
-boto3 = "^1.33.8"
->>>>>>> 9923fb6a
 
 [tool.poetry.group.dev.dependencies]
 mypy = "^1.7.1"
