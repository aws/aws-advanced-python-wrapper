#  Copyright Amazon.com, Inc. or its affiliates. All Rights Reserved.
#
#  Licensed under the Apache License, Version 2.0 (the "License").
#  You may not use this file except in compliance with the License.
#  You may obtain a copy of the License at
#
#  http://www.apache.org/licenses/LICENSE-2.0
#
#  Unless required by applicable law or agreed to in writing, software
#  distributed under the License is distributed on an "AS IS" BASIS,
#  WITHOUT WARRANTIES OR CONDITIONS OF ANY KIND, either express or implied.
#  See the License for the specific language governing permissions and
#  limitations under the License.

from __future__ import annotations

from typing import TYPE_CHECKING, ClassVar, List, Type, TypeVar

from aws_advanced_python_wrapper import LogUtils
from aws_advanced_python_wrapper.aurora_initial_connection_strategy_plugin import \
    AuroraInitialConnectionStrategyPluginFactory
from aws_advanced_python_wrapper.blue_green_plugin import \
    BlueGreenPluginFactory
from aws_advanced_python_wrapper.custom_endpoint_plugin import \
    CustomEndpointPluginFactory
from aws_advanced_python_wrapper.fastest_response_strategy_plugin import \
    FastestResponseStrategyPluginFactory
from aws_advanced_python_wrapper.federated_plugin import \
    FederatedAuthPluginFactory
from aws_advanced_python_wrapper.limitless_plugin import LimitlessPluginFactory
from aws_advanced_python_wrapper.okta_plugin import OktaAuthPluginFactory
from aws_advanced_python_wrapper.states.session_state_service import (
    SessionStateService, SessionStateServiceImpl)
from aws_advanced_python_wrapper.utils.utils import Utils

if TYPE_CHECKING:
    from aws_advanced_python_wrapper.allowed_and_blocked_hosts import AllowedAndBlockedHosts
    from aws_advanced_python_wrapper.driver_dialect import DriverDialect
    from aws_advanced_python_wrapper.driver_dialect_manager import DriverDialectManager
    from aws_advanced_python_wrapper.pep249 import Connection
    from aws_advanced_python_wrapper.plugin import Plugin, PluginFactory

from abc import abstractmethod
from concurrent.futures import Executor, ThreadPoolExecutor, TimeoutError
from contextlib import closing
from typing import (Any, Callable, Dict, FrozenSet, Optional, Protocol, Set,
                    Tuple)

from aws_advanced_python_wrapper.aurora_connection_tracker_plugin import \
    AuroraConnectionTrackerPluginFactory
from aws_advanced_python_wrapper.aws_secrets_manager_plugin import \
    AwsSecretsManagerPluginFactory
from aws_advanced_python_wrapper.connect_time_plugin import \
    ConnectTimePluginFactory
from aws_advanced_python_wrapper.connection_provider import (
    ConnectionProvider, ConnectionProviderManager)
from aws_advanced_python_wrapper.database_dialect import (
    DatabaseDialect, DatabaseDialectManager, TopologyAwareDatabaseDialect,
    UnknownDatabaseDialect)
from aws_advanced_python_wrapper.default_plugin import DefaultPlugin
from aws_advanced_python_wrapper.developer_plugin import DeveloperPluginFactory
from aws_advanced_python_wrapper.driver_configuration_profiles import \
    DriverConfigurationProfiles
from aws_advanced_python_wrapper.errors import (AwsWrapperError,
                                                QueryTimeoutError,
                                                UnsupportedOperationError)
from aws_advanced_python_wrapper.exception_handling import (ExceptionHandler,
                                                            ExceptionManager)
from aws_advanced_python_wrapper.execute_time_plugin import \
    ExecuteTimePluginFactory
from aws_advanced_python_wrapper.failover_plugin import FailoverPluginFactory
from aws_advanced_python_wrapper.host_availability import HostAvailability
from aws_advanced_python_wrapper.host_list_provider import (
    ConnectionStringHostListProvider, HostListProvider,
    HostListProviderService, StaticHostListProvider)
from aws_advanced_python_wrapper.host_monitoring_plugin import \
    HostMonitoringPluginFactory
from aws_advanced_python_wrapper.hostinfo import HostInfo, HostRole
from aws_advanced_python_wrapper.iam_plugin import IamAuthPluginFactory
from aws_advanced_python_wrapper.plugin import CanReleaseResources
from aws_advanced_python_wrapper.read_write_splitting_plugin import \
    ReadWriteSplittingPluginFactory
from aws_advanced_python_wrapper.stale_dns_plugin import StaleDnsPluginFactory
from aws_advanced_python_wrapper.utils.cache_map import CacheMap
from aws_advanced_python_wrapper.utils.decorators import \
    preserve_transaction_status_with_timeout
from aws_advanced_python_wrapper.utils.log import Logger
from aws_advanced_python_wrapper.utils.messages import Messages
from aws_advanced_python_wrapper.utils.notifications import (
    ConnectionEvent, HostEvent, OldConnectionSuggestedAction)
from aws_advanced_python_wrapper.utils.properties import (Properties,
                                                          PropertiesUtils,
                                                          WrapperProperties)
from aws_advanced_python_wrapper.utils.telemetry.telemetry import (
    TelemetryContext, TelemetryFactory, TelemetryTraceLevel)

logger = Logger(__name__)


class PluginServiceManagerContainer:
    @property
    def plugin_service(self) -> PluginService:
        return self._plugin_service

    @plugin_service.setter
    def plugin_service(self, value):
        self._plugin_service = value

    @property
    def plugin_manager(self) -> PluginManager:
        return self._plugin_manager

    @plugin_manager.setter
    def plugin_manager(self, value):
        self._plugin_manager = value


StatusType = TypeVar('StatusType')
UnwrapType = TypeVar('UnwrapType')


class PluginService(ExceptionHandler, Protocol):
    @property
    @abstractmethod
    def all_hosts(self) -> Tuple[HostInfo, ...]:
        ...

    @property
    @abstractmethod
    def hosts(self) -> Tuple[HostInfo, ...]:
        ...

    @property
    @abstractmethod
    def allowed_and_blocked_hosts(self) -> Optional[AllowedAndBlockedHosts]:
        ...

    @allowed_and_blocked_hosts.setter
    def allowed_and_blocked_hosts(self, allowed_and_blocked_hosts: Optional[AllowedAndBlockedHosts]):
        ...

    @property
    @abstractmethod
    def current_connection(self) -> Optional[Connection]:
        ...

    def set_current_connection(self, connection: Connection, host_info: HostInfo):
        ...

    @property
    @abstractmethod
    def current_host_info(self) -> HostInfo:
        ...

    @property
    @abstractmethod
    def original_url(self) -> str:
        ...

    @property
    @abstractmethod
    def initial_connection_host_info(self) -> Optional[HostInfo]:
        ...

    @property
    @abstractmethod
    def host_list_provider(self) -> HostListProvider:
        ...

    @host_list_provider.setter
    @abstractmethod
    def host_list_provider(self, provider: HostListProvider):
        ...

    @property
    @abstractmethod
    def session_state_service(self):
        ...

    @property
    @abstractmethod
    def is_in_transaction(self) -> bool:
        ...

    @property
    @abstractmethod
    def driver_dialect(self) -> DriverDialect:
        ...

    @property
    @abstractmethod
    def database_dialect(self) -> DatabaseDialect:
        ...

    @property
    @abstractmethod
    def network_bound_methods(self) -> Set[str]:
        ...

    @property
    @abstractmethod
    def props(self) -> Properties:
        ...

    def is_network_bound_method(self, method_name: str) -> bool:
        ...

    def update_in_transaction(self, is_in_transaction: Optional[bool] = None):
        ...

    def update_dialect(self, connection: Optional[Connection] = None):
        ...

    def update_driver_dialect(self, connection_provider: ConnectionProvider):
        ...

    def accepts_strategy(self, role: HostRole, strategy: str) -> bool:
        """
        Returns a boolean indicating if any of the configured :py:class:`ConnectionPlugin` or :py:class:`ConnectionProvider` objects implement the
        specified host selection strategy for the given role in  :py:method:`ConnectionPlugin.get_host_info_by_strategy`
        or :py:method:`ConnectionProvider.get_host_info_by_strategy`.

        :param role: the desired role of the selected host - either a reader host or a writer host.
        :param strategy: the strategy that should be used to pick a host (eg "random").
        :return: `True` if any of the configured :py:class:`ConnectionPlugin` or :py:class:`ConnectionProvider` objects support the selection of a
        host with the requested role and strategy via :py:method:`ConnectionPlugin.get_host_info_by_strategy`
        or :py:method:`ConnectionProvider.get_host_info_by_strategy`. Otherwise, return `False`.
        """
        ...

    def get_host_info_by_strategy(self, role: HostRole, strategy: str, host_list: Optional[List[HostInfo]] = None) -> Optional[HostInfo]:
        """
        Selects a :py:class:`HostInfo` with the requested role from available hosts using the requested strategy.
        :py:method:`PluginService.accepts_strategy` should be called first to evaluate if any of the configured :py:class:`ConnectionPlugin`
        or :py:class:`ConnectionProvider` objects support the selection of a host with the requested role and strategy.

        :param role: the desired role of the selected host - either a reader host or a writer host.
        :param strategy: the strategy that should be used to pick a host (eg "random").
        :param host_list: Optional list to select host from given input.
        :return: a py:class:`HostInfo` with the requested role.
        """
        ...

    def get_host_role(self, connection: Optional[Connection] = None) -> HostRole:
        ...

    def refresh_host_list(self, connection: Optional[Connection] = None):
        ...

    def force_refresh_host_list(self, connection: Optional[Connection] = None):
        ...

    def connect(self, host_info: HostInfo, props: Properties, plugin_to_skip: Optional[Plugin] = None) -> Connection:
        """
        Establishes a connection to the given host using the given driver protocol and properties. If a
        non-default :py:class`ConnectionProvider` has been set with :py:method:`ConnectionProviderManager.set_connection_provider`,
        the connection will be created by the non-default ConnectionProvider.
        Otherwise, the connection will be created by the default :py:class`DriverConnectionProvider`.

        :param host_info: the host details for the desired connection.
        :param props: the connection properties.
        :param plugin_to_skip: the calling plugin, which will be skipped in the plugin chain when trying to connect.
        :return: a :py:class`Connection` to the requested host.
        """
        ...

    def force_connect(self, host_info: HostInfo, props: Properties, plugin_to_skip: Optional[Plugin] = None) -> Connection:
        """
        Establishes a connection to the given host using the given driver protocol and properties.
        This call differs from connect in that the default :py:class`DriverConnectionProvider` will be used to establish the connection even if
        a non-default :py:class`ConnectionProvider` has been set via :py:method:`ConnectionProviderManager.set_connection_provider`.

        :param host_info: the host details for the desired connection.
        :param props: the connection properties.
        :param plugin_to_skip: the calling plugin, which will be skipped in the plugin chain when trying to connect.
        :return: a :py:class`Connection` to the requested host.
        """
        ...

    def set_availability(self, host_aliases: FrozenSet[str], availability: HostAvailability):
        ...

    def identify_connection(self, connection: Optional[Connection] = None) -> Optional[HostInfo]:
        ...

    def fill_aliases(self, connection: Optional[Connection] = None, host_info: Optional[HostInfo] = None):
        ...

    def get_connection_provider_manager(self) -> ConnectionProviderManager:
        ...

    def get_telemetry_factory(self) -> TelemetryFactory:
        ...

    @abstractmethod
    def is_plugin_in_use(self, plugin_class: Type[Plugin]):
        ...

    @abstractmethod
    def set_status(self, clazz: Type[StatusType], status: Optional[StatusType], key: str):
        ...

    @abstractmethod
    def get_status(self, clazz: Type[StatusType], key: str) -> Optional[StatusType]:
        ...


class PluginServiceImpl(PluginService, HostListProviderService, CanReleaseResources):
    _STATUS_CACHE_EXPIRATION_NANO = 60 * 60 * 1_000_000_000  # one hour
    _host_availability_expiring_cache: CacheMap[str, HostAvailability] = CacheMap()
    _status_cache: ClassVar[CacheMap[str, Any]] = CacheMap()

    _executor: ClassVar[Executor] = ThreadPoolExecutor(thread_name_prefix="PluginServiceImplExecutor")

    def __init__(
            self,
            container: PluginServiceManagerContainer,
            props: Properties,
            target_func: Callable,
            driver_dialect_manager: DriverDialectManager,
            driver_dialect: DriverDialect,
            session_state_service: Optional[SessionStateService] = None):
        self._container = container
        self._container.plugin_service = self
        self._props = props
        self._original_url = PropertiesUtils.get_url(props)
        self._host_list_provider: HostListProvider = ConnectionStringHostListProvider(self, props)

        self._all_hosts: Tuple[HostInfo, ...] = ()
        self._allowed_and_blocked_hosts: Optional[AllowedAndBlockedHosts] = None
        self._current_connection: Optional[Connection] = None
        self._current_host_info: Optional[HostInfo] = None
        self._initial_connection_host_info: Optional[HostInfo] = None
        self._exception_manager: ExceptionManager = ExceptionManager()
        self._is_in_transaction: bool = False
        self._dialect_provider = DatabaseDialectManager(props)
        self._target_func = target_func
        self._driver_dialect_manager = driver_dialect_manager
        self._driver_dialect = driver_dialect
        self._database_dialect = self._dialect_provider.get_dialect(driver_dialect.dialect_code, props)
        self._session_state_service = session_state_service if session_state_service is not None else SessionStateServiceImpl(self, props)

    @property
    def all_hosts(self) -> Tuple[HostInfo, ...]:
        return self._all_hosts

    @property
    def hosts(self) -> Tuple[HostInfo, ...]:
        host_permissions = self.allowed_and_blocked_hosts
        if host_permissions is None:
            return self._all_hosts

        hosts = self._all_hosts
        allowed_ids = host_permissions.allowed_host_ids
        blocked_ids = host_permissions.blocked_host_ids

        if allowed_ids is not None:
            hosts = tuple(host for host in hosts if host.host_id in allowed_ids)

        if blocked_ids is not None:
            hosts = tuple(host for host in hosts if host.host_id not in blocked_ids)

        return hosts

    @property
    def allowed_and_blocked_hosts(self) -> Optional[AllowedAndBlockedHosts]:
        return self._allowed_and_blocked_hosts

    @allowed_and_blocked_hosts.setter
    def allowed_and_blocked_hosts(self, allowed_and_blocked_hosts: Optional[AllowedAndBlockedHosts]):
        self._allowed_and_blocked_hosts = allowed_and_blocked_hosts

    @property
    def current_connection(self) -> Optional[Connection]:
        return self._current_connection

    def set_current_connection(self, connection: Optional[Connection], host_info: Optional[HostInfo]):
        old_connection = self._current_connection

        if self._current_connection is None:
            self._current_connection = connection
            self._current_host_info = host_info
            self.session_state_service.reset()

            self._container.plugin_manager.notify_connection_changed({ConnectionEvent.INITIAL_CONNECTION})
            return

        if connection is not None and old_connection is not None and old_connection != connection:
            # Update an existing connection.

            is_in_transaction = self._is_in_transaction
            self.session_state_service.begin()

            try:
                self._current_connection = connection
                self._current_host_info = host_info

                self.session_state_service.apply_current_session_state(connection)
                self.update_in_transaction(False)

                if is_in_transaction and WrapperProperties.ROLLBACK_ON_SWITCH.get_bool(self.props):
                    try:
                        old_connection.rollback()
                    except Exception:
                        # Ignore any exception.
                        pass

                old_connection_suggested_action = \
                    self._container.plugin_manager.notify_connection_changed({ConnectionEvent.CONNECTION_OBJECT_CHANGED})

                if old_connection_suggested_action != OldConnectionSuggestedAction.PRESERVE and not self.driver_dialect.is_closed(old_connection):

                    try:
                        self.session_state_service.apply_pristine_session_state(old_connection)
                    except Exception:
                        # Ignore any exception.
                        pass

                    try:
                        old_connection.close()
                    except Exception:
                        # Ignore any exception.
                        pass
            finally:
                self.session_state_service.complete()

    @property
    def current_host_info(self) -> HostInfo:
        if self._current_host_info is not None:
            return self._current_host_info

        self._current_host_info = self._initial_connection_host_info
        if self._current_host_info is not None:
            logger.debug("PluginServiceImpl.SetCurrentHostInfo", self._current_host_info)
            return self._current_host_info

        all_hosts = self.all_hosts
        if not all_hosts:
            raise AwsWrapperError(Messages.get("PluginServiceImpl.HostListEmpty"))

        self._current_host_info = (
            next((host_info for host_info in all_hosts if host_info.role == HostRole.WRITER), None))
        if self._current_host_info:
            allowed_hosts = self.hosts
            if not Utils.contains_url(allowed_hosts, self._current_host_info.url):
                raise AwsWrapperError(
                    Messages.get_formatted(
                        "PluginServiceImpl.CurrentHostNotAllowed",
                        self._current_host_info.url, LogUtils.log_topology(allowed_hosts)))
        else:
            allowed_hosts = self.hosts
            if len(allowed_hosts) > 0:
                self._current_host_info = self.hosts[0]

        if self._current_host_info is None:
            raise AwsWrapperError("PluginServiceImpl.CouldNotDetermineCurrentHost")

        logger.debug("PluginServiceImpl.SetCurrentHostInfo", self._current_host_info)
        return self._current_host_info

    @property
    def original_url(self) -> str:
        return self._original_url

    @property
    def initial_connection_host_info(self) -> Optional[HostInfo]:
        return self._initial_connection_host_info

    @initial_connection_host_info.setter
    def initial_connection_host_info(self, value: HostInfo):
        self._initial_connection_host_info = value

    @property
    def host_list_provider(self) -> HostListProvider:
        return self._host_list_provider

    @host_list_provider.setter
    def host_list_provider(self, value: HostListProvider):
        self._host_list_provider = value

    @property
    def session_state_service(self) -> SessionStateService:
        return self._session_state_service

    @property
    def is_in_transaction(self) -> bool:
        return self._is_in_transaction

    @property
    def driver_dialect(self) -> DriverDialect:
        return self._driver_dialect

    @property
    def database_dialect(self) -> DatabaseDialect:
        return self._database_dialect

    @property
    def network_bound_methods(self) -> Set[str]:
        return self._driver_dialect.network_bound_methods

    @property
    def props(self) -> Properties:
        return self._props

    def update_in_transaction(self, is_in_transaction: Optional[bool] = None):
        if is_in_transaction is not None:
            self._is_in_transaction = is_in_transaction
        elif self.current_connection is not None:
            self._is_in_transaction = self.driver_dialect.is_in_transaction(self.current_connection)
        else:
            raise AwsWrapperError(Messages.get("PluginServiceImpl.UnableToUpdateTransactionStatus"))

    def is_network_bound_method(self, method_name: str):
        if len(self.network_bound_methods) == 1 and \
                list(self.network_bound_methods)[0] == "*":
            return True
        return method_name in self.network_bound_methods

    def update_dialect(self, connection: Optional[Connection] = None):
        # Updates both database dialects and driver dialect

        connection = self.current_connection if connection is None else connection
        if connection is None:
            raise AwsWrapperError(Messages.get("PluginServiceImpl.UpdateDialectConnectionNone"))

        original_dialect = self._database_dialect
        self._database_dialect = \
            self._dialect_provider.query_for_dialect(
                self._original_url,
                self._initial_connection_host_info,
                connection,
                self.driver_dialect)

        if original_dialect != self._database_dialect:
            host_list_provider_init = self._database_dialect.get_host_list_provider_supplier()
            self.host_list_provider = host_list_provider_init(self, self._props)
            self.refresh_host_list(connection)

    def update_driver_dialect(self, connection_provider: ConnectionProvider):
        self._driver_dialect = self._driver_dialect_manager.get_pool_connection_driver_dialect(
            connection_provider, self._driver_dialect, self._props)

    def accepts_strategy(self, role: HostRole, strategy: str) -> bool:
        plugin_manager: PluginManager = self._container.plugin_manager
        return plugin_manager.accepts_strategy(role, strategy)

    def get_host_info_by_strategy(self, role: HostRole, strategy: str, host_list: Optional[List[HostInfo]] = None) -> Optional[HostInfo]:
        plugin_manager: PluginManager = self._container.plugin_manager
        return plugin_manager.get_host_info_by_strategy(role, strategy, host_list)

    def get_host_role(self, connection: Optional[Connection] = None) -> HostRole:
        connection = connection if connection is not None else self.current_connection
        if connection is None:
            raise AwsWrapperError(Messages.get("PluginServiceImpl.GetHostRoleConnectionNone"))

        return self._host_list_provider.get_host_role(connection)

    def refresh_host_list(self, connection: Optional[Connection] = None):
        connection = self.current_connection if connection is None else connection
        updated_host_list: Tuple[HostInfo, ...] = self.host_list_provider.refresh(connection)
        if updated_host_list != self._all_hosts:
            self._update_host_availability(updated_host_list)
            self._update_hosts(updated_host_list)

    def force_refresh_host_list(self, connection: Optional[Connection] = None):
        connection = self.current_connection if connection is None else connection
        updated_host_list: Tuple[HostInfo, ...] = self.host_list_provider.force_refresh(connection)
        if updated_host_list != self._all_hosts:
            self._update_host_availability(updated_host_list)
            self._update_hosts(updated_host_list)

    def connect(self, host_info: HostInfo, props: Properties, plugin_to_skip: Optional[Plugin] = None) -> Connection:
        plugin_manager: PluginManager = self._container.plugin_manager
        return plugin_manager.connect(
            self._target_func, self._driver_dialect, host_info, props, self.current_connection is None, plugin_to_skip)

    def force_connect(
            self, host_info: HostInfo, props: Properties, plugin_to_skip: Optional[Plugin] = None) -> Connection:
        plugin_manager: PluginManager = self._container.plugin_manager
        return plugin_manager.force_connect(
            self._target_func, self._driver_dialect, host_info, props, self.current_connection is None, plugin_to_skip)

    def set_availability(self, host_aliases: FrozenSet[str], availability: HostAvailability):
        ...

    def identify_connection(self, connection: Optional[Connection] = None) -> Optional[HostInfo]:
        connection = self.current_connection if connection is None else connection

        if not isinstance(self.database_dialect, TopologyAwareDatabaseDialect):
            return None

        return self.host_list_provider.identify_connection(connection)

    def fill_aliases(self, connection: Optional[Connection] = None, host_info: Optional[HostInfo] = None):
        connection = self.current_connection if connection is None else connection
        host_info = self.current_host_info if host_info is None else host_info
        if connection is None or host_info is None:
            return

        if len(host_info.aliases) > 0:
            logger.debug("PluginServiceImpl.NonEmptyAliases", host_info.aliases)
            return

        host_info.add_alias(host_info.as_alias())

        driver_dialect = self._driver_dialect
        try:
            timeout_sec = WrapperProperties.AUXILIARY_QUERY_TIMEOUT_SEC.get(self._props)
            cursor_execute_func_with_timeout = preserve_transaction_status_with_timeout(
                PluginServiceImpl._executor, timeout_sec, driver_dialect, connection)(self._fill_aliases)
            cursor_execute_func_with_timeout(connection, host_info)
        except TimeoutError as e:
            raise QueryTimeoutError(Messages.get("PluginServiceImpl.FillAliasesTimeout")) from e
        except Exception as e:
            # log and ignore
            logger.debug("PluginServiceImpl.FailedToRetrieveHostPort", e)

        host = self.identify_connection(connection)
        if host:
            host_info.add_alias(*host.as_aliases())

    def _fill_aliases(self, conn: Connection, host_info: HostInfo) -> bool:
        with closing(conn.cursor()) as cursor:
            if not isinstance(self.database_dialect, UnknownDatabaseDialect):
                cursor.execute(self.database_dialect.host_alias_query)
                for row in cursor.fetchall():
                    host_info.add_alias(row[0])
                return True
        return False

    def is_static_host_list_provider(self) -> bool:
        return self._host_list_provider is StaticHostListProvider

    def is_network_exception(self, error: Optional[Exception] = None, sql_state: Optional[str] = None) -> bool:
        return self._exception_manager.is_network_exception(
            dialect=self.database_dialect, error=error, sql_state=sql_state)

    def is_login_exception(self, error: Optional[Exception] = None, sql_state: Optional[str] = None) -> bool:
        return self._exception_manager.is_login_exception(
            dialect=self.database_dialect, error=error, sql_state=sql_state)

    def get_connection_provider_manager(self) -> ConnectionProviderManager:
        return self._container.plugin_manager.connection_provider_manager

    def get_telemetry_factory(self) -> TelemetryFactory:
        return self._container.plugin_manager.telemetry_factory

    def _update_host_availability(self, hosts: Tuple[HostInfo, ...]):
        for host in hosts:
            availability: Optional[HostAvailability] = self._host_availability_expiring_cache.get(host.url)
            if availability:
                host.set_availability(availability)

    def _update_hosts(self, new_hosts: Tuple[HostInfo, ...]):
        old_hosts_dict = {x.url: x for x in self._all_hosts}
        new_hosts_dict = {x.url: x for x in new_hosts}

        changes: Dict[str, Set[HostEvent]] = {}

        for host in self._all_hosts:
            corresponding_new_host = new_hosts_dict.get(host.url)
            if corresponding_new_host is None:
                changes[host.url] = {HostEvent.HOST_DELETED}
            else:
                host_changes: Set[HostEvent] = self._compare(host, corresponding_new_host)
                if len(host_changes) > 0:
                    changes[host.url] = host_changes

        for key, value in new_hosts_dict.items():
            if key not in old_hosts_dict:
                changes[key] = {HostEvent.HOST_ADDED}

        if len(changes) > 0:
            self._all_hosts = tuple(new_hosts) if new_hosts is not None else ()
            self._container.plugin_manager.notify_host_list_changed(changes)

    def _compare(self, host_a: HostInfo, host_b: HostInfo) -> Set[HostEvent]:
        changes: Set[HostEvent] = set()
        if host_a.host != host_b.host or host_a.port != host_b.port:
            changes.add(HostEvent.URL_CHANGED)

        if host_a.role != host_b.role:
            if host_b.role == HostRole.WRITER:
                changes.add(HostEvent.CONVERTED_TO_WRITER)
            elif host_b.role == HostRole.READER:
                changes.add(HostEvent.CONVERTED_TO_READER)

        if host_a.get_availability() != host_b.get_availability():
            if host_b.get_availability() == HostAvailability.AVAILABLE:
                changes.add(HostEvent.WENT_UP)
            elif host_b.get_availability() == HostAvailability.UNAVAILABLE:
                changes.add(HostEvent.WENT_DOWN)

        if len(changes) > 0:
            changes.add(HostEvent.HOST_CHANGED)

        return changes

    def is_plugin_in_use(self, plugin_class: Type[Plugin]) -> bool:
        return self._container.plugin_manager.is_plugin_in_use(plugin_class)

    def release_resources(self):
        try:
            if self.current_connection is not None and not self.driver_dialect.is_closed(
                    self.current_connection):
                self.current_connection.close()
        except Exception:
            # ignore
            pass

        host_list_provider = self.host_list_provider
        if host_list_provider is not None and isinstance(host_list_provider, CanReleaseResources):
            host_list_provider.release_resources()

    def set_status(self, clazz: Type[StatusType], status: Optional[StatusType], key: str):
        cache_key = self._get_status_cache_key(clazz, key)
        if status is None:
            self._status_cache.remove(cache_key)
        else:
            self._status_cache.put(cache_key, status, PluginServiceImpl._STATUS_CACHE_EXPIRATION_NANO)

    def _get_status_cache_key(self, clazz: Type[StatusType], key: str) -> str:
        key_str = "" if key is None else key.strip().lower()
        return f"{key_str}::{clazz.__name__}"

    def get_status(self, clazz: Type[StatusType], key: str) -> Optional[StatusType]:
        cache_key = self._get_status_cache_key(clazz, key)
        status = PluginServiceImpl._status_cache.get(cache_key)
        if status is None:
            return None

        if not isinstance(status, clazz):
            raise ValueError(
                Messages.get_formatted(
                    "PluginServiceImpl.incorrectStatusType",
                    clazz.__name__,
                    key,
                    status.__class__.__name__,
                    status))

        return status


class PluginManager(CanReleaseResources):
    _ALL_METHODS: str = "*"
    _CONNECT_METHOD: str = "connect"
    _FORCE_CONNECT_METHOD: str = "force_connect"
    _NOTIFY_CONNECTION_CHANGED_METHOD: str = "notify_connection_changed"
    _NOTIFY_HOST_LIST_CHANGED_METHOD: str = "notify_host_list_changed"
    _GET_HOST_INFO_BY_STRATEGY_METHOD: str = "get_host_info_by_strategy"
    _INIT_HOST_LIST_PROVIDER_METHOD: str = "init_host_provider"

    PLUGIN_FACTORIES: Dict[str, Type[PluginFactory]] = {
        "iam": IamAuthPluginFactory,
        "aws_secrets_manager": AwsSecretsManagerPluginFactory,
        "aurora_connection_tracker": AuroraConnectionTrackerPluginFactory,
        "host_monitoring": HostMonitoringPluginFactory,
        "failover": FailoverPluginFactory,
        "read_write_splitting": ReadWriteSplittingPluginFactory,
        "fastest_response_strategy": FastestResponseStrategyPluginFactory,
        "stale_dns": StaleDnsPluginFactory,
        "custom_endpoint": CustomEndpointPluginFactory,
        "connect_time": ConnectTimePluginFactory,
        "execute_time": ExecuteTimePluginFactory,
        "dev": DeveloperPluginFactory,
        "federated_auth": FederatedAuthPluginFactory,
        "okta": OktaAuthPluginFactory,
        "initial_connection": AuroraInitialConnectionStrategyPluginFactory,
<<<<<<< HEAD
        "bg": BlueGreenPluginFactory
=======
        "limitless": LimitlessPluginFactory,
>>>>>>> ddbb65f0
    }

    WEIGHT_RELATIVE_TO_PRIOR_PLUGIN = -1

    # The final list of plugins will be sorted by weight, starting from the lowest values up to
    # the highest values. The first plugin of the list will have the lowest weight, and the
    # last one will have the highest weight.
    PLUGIN_FACTORY_WEIGHTS: Dict[Type[PluginFactory], int] = {
        CustomEndpointPluginFactory: 40,
        AuroraInitialConnectionStrategyPluginFactory: 50,
        AuroraConnectionTrackerPluginFactory: 100,
        StaleDnsPluginFactory: 200,
        ReadWriteSplittingPluginFactory: 300,
        FailoverPluginFactory: 400,
        HostMonitoringPluginFactory: 500,
        BlueGreenPluginFactory: 550,
        FastestResponseStrategyPluginFactory: 600,
        IamAuthPluginFactory: 700,
        AwsSecretsManagerPluginFactory: 800,
        FederatedAuthPluginFactory: 900,
        LimitlessPluginFactory: 950,
        OktaAuthPluginFactory: 1000,
        ConnectTimePluginFactory: WEIGHT_RELATIVE_TO_PRIOR_PLUGIN,
        ExecuteTimePluginFactory: WEIGHT_RELATIVE_TO_PRIOR_PLUGIN,
        DeveloperPluginFactory: WEIGHT_RELATIVE_TO_PRIOR_PLUGIN
    }

    def __init__(
            self, container: PluginServiceManagerContainer, props: Properties, telemetry_factory: TelemetryFactory):
        self._props: Properties = props
        self._function_cache: Dict[str, Callable] = {}
        self._container = container
        self._container.plugin_manager = self
        self._connection_provider_manager = ConnectionProviderManager()
        self._telemetry_factory = telemetry_factory
        self._plugins = self.get_plugins()

    @property
    def num_plugins(self) -> int:
        return len(self._plugins)

    @property
    def connection_provider_manager(self) -> ConnectionProviderManager:
        return self._connection_provider_manager

    @property
    def telemetry_factory(self) -> TelemetryFactory:
        return self._telemetry_factory

    def get_current_connection_provider(self, host_info: HostInfo, properties: Properties):
        return self.connection_provider_manager.get_connection_provider(host_info, properties)

    @staticmethod
    def register_plugin(
            plugin_code: str, plugin_factory: Type[PluginFactory], weight: int = WEIGHT_RELATIVE_TO_PRIOR_PLUGIN):
        PluginManager.PLUGIN_FACTORIES[plugin_code] = plugin_factory
        PluginManager.PLUGIN_FACTORY_WEIGHTS[plugin_factory] = weight

    def get_plugins(self) -> List[Plugin]:
        plugin_factories: List[PluginFactory] = []
        plugins: List[Plugin] = []

        profile_name = WrapperProperties.PROFILE_NAME.get(self._props)
        if profile_name is not None:
            if not DriverConfigurationProfiles.contains_profile(profile_name):
                raise AwsWrapperError(
                    Messages.get_formatted("PluginManager.ConfigurationProfileNotFound", profile_name))
            plugin_factories = DriverConfigurationProfiles.get_plugin_factories(profile_name)
        else:
            plugin_codes = WrapperProperties.PLUGINS.get(self._props)
            if plugin_codes is None:
                plugin_codes = WrapperProperties.DEFAULT_PLUGINS

            if plugin_codes != "":
                plugin_factories = self.create_plugin_factories_from_list(plugin_codes.split(","))

        for factory in plugin_factories:
            plugin = factory.get_instance(self._container.plugin_service, self._props)
            plugins.append(plugin)

        plugins.append(DefaultPlugin(self._container.plugin_service, self._connection_provider_manager))

        return plugins

    def create_plugin_factories_from_list(self, plugin_code_list: List[str]) -> List[PluginFactory]:
        factory_types: List[Type[PluginFactory]] = []
        for plugin_code in plugin_code_list:
            plugin_code = plugin_code.strip()
            if plugin_code not in PluginManager.PLUGIN_FACTORIES:
                raise AwsWrapperError(Messages.get_formatted("PluginManager.InvalidPlugin", plugin_code))

            factory_types.append(PluginManager.PLUGIN_FACTORIES[plugin_code])

        if len(factory_types) <= 0:
            return []

        auto_sort_plugins = WrapperProperties.AUTO_SORT_PLUGIN_ORDER.get(self._props)
        if auto_sort_plugins:
            weights = PluginManager.get_factory_weights(factory_types)
            factory_types.sort(key=lambda factory_type: weights[factory_type])
            plugin_code_list.sort(key=lambda plugin_code: weights[PluginManager.PLUGIN_FACTORIES[plugin_code]])
            logger.debug("PluginManager.ResortedPlugins", plugin_code_list)

        factories: List[PluginFactory] = []
        for factory_type in factory_types:
            factory = object.__new__(factory_type)
            factories.append(factory)

        return factories

    @staticmethod
    def get_factory_weights(factory_types: List[Type[PluginFactory]]) -> Dict[Type[PluginFactory], int]:
        last_weight = 0
        weights: Dict[Type[PluginFactory], int] = {}
        for factory_type in factory_types:
            weight = PluginManager.PLUGIN_FACTORY_WEIGHTS[factory_type]
            if weight is None or weight == PluginManager.WEIGHT_RELATIVE_TO_PRIOR_PLUGIN:
                # This plugin factory is unknown, or it has relative (to prior plugin factory) weight.
                last_weight += 1
                weights[factory_type] = last_weight
            else:
                # Otherwise, use the wight assigned to this plugin factory
                weights[factory_type] = weight

                # Remember this weight for subsequent factories that may have relative (to this plugin factory) weight.
                last_weight = weight

        return weights

    def execute(self, target: object, method_name: str, target_driver_func: Callable, *args, **kwargs) -> Any:
        plugin_service = self._container.plugin_service
        driver_dialect = plugin_service.driver_dialect
        conn: Optional[Connection] = driver_dialect.get_connection_from_obj(target)
        current_conn: Optional[Connection] = driver_dialect.unwrap_connection(plugin_service.current_connection)

        if method_name not in ["Connection.close", "Cursor.close"] and conn is not None and conn != current_conn:
            raise AwsWrapperError(Messages.get_formatted("PluginManager.MethodInvokedAgainstOldConnection", target))

        if conn is None and method_name in ["Connection.close", "Cursor.close"]:
            return

        context: TelemetryContext
        context = self._telemetry_factory.open_telemetry_context(method_name, TelemetryTraceLevel.TOP_LEVEL)
        context.set_attribute("python_call", method_name)

        try:
            result = self._execute_with_subscribed_plugins(
                method_name,
                # next_plugin_func is defined later in make_pipeline
                lambda plugin, next_plugin_func: plugin.execute(target, method_name, next_plugin_func, *args, **kwargs),
                target_driver_func,
                None)

            context.set_success(True)

            return result
        except Exception as e:
            context.set_success(False)
            raise e
        finally:
            context.close_context()

    def _execute_with_telemetry(self, plugin_name: str, func: Callable):
        context = self._telemetry_factory.open_telemetry_context(plugin_name, TelemetryTraceLevel.NESTED)
        try:
            return func()
        finally:
            context.close_context()

    def _execute_with_subscribed_plugins(
            self,
            method_name: str,
            plugin_func: Callable,
            target_driver_func: Callable,
            plugin_to_skip: Optional[Plugin] = None):
        cache_key = method_name if plugin_to_skip is None else method_name + plugin_to_skip.__class__.__name__
        pipeline_func: Optional[Callable] = self._function_cache.get(cache_key)
        if pipeline_func is None:
            pipeline_func = self._make_pipeline(method_name, plugin_to_skip)
            self._function_cache[cache_key] = pipeline_func

        return pipeline_func(plugin_func, target_driver_func)

    # Builds the plugin pipeline function chain. The pipeline is built in a way that allows plugins to perform logic
    # both before and after the target driver function call.
    def _make_pipeline(self, method_name: str, plugin_to_skip: Optional[Plugin] = None) -> Callable:
        pipeline_func: Optional[Callable] = None
        num_plugins: int = len(self._plugins)

        # Build the pipeline starting at the end and working backwards
        for i in range(num_plugins - 1, -1, -1):
            plugin: Plugin = self._plugins[i]
            if plugin_to_skip is not None and plugin_to_skip == plugin:
                continue

            subscribed_methods: Set[str] = plugin.subscribed_methods
            is_subscribed: bool = PluginManager._ALL_METHODS in subscribed_methods or method_name in subscribed_methods
            if not is_subscribed:
                continue

            if pipeline_func is None:
                # Defines the call to DefaultPlugin, which is the last plugin in the pipeline
                pipeline_func = self._create_base_pipeline_func(plugin)
            else:
                pipeline_func = self._extend_pipeline_func(plugin, pipeline_func)

        if pipeline_func is None:
            raise AwsWrapperError(Messages.get("PluginManager.PipelineNone"))
        else:
            return pipeline_func

    def _create_base_pipeline_func(self, plugin: Plugin):
        # The plugin passed here will be the DefaultPlugin, which is the last plugin in the pipeline
        # The second arg to plugin_func is the next call in the pipeline. Here, it is the target driver function
        plugin_name = plugin.__class__.__name__
        return lambda plugin_func, target_driver_func: self._execute_with_telemetry(
            plugin_name, lambda: plugin_func(plugin, target_driver_func))

    def _extend_pipeline_func(self, plugin: Plugin, pipeline_so_far: Callable):
        # Defines the call to a plugin that precedes the DefaultPlugin in the pipeline
        # The second arg to plugin_func effectively appends the tail end of the pipeline to the current plugin's call
        plugin_name = plugin.__class__.__name__
        return lambda plugin_func, target_driver_func: self._execute_with_telemetry(
            plugin_name, lambda: plugin_func(plugin, lambda: pipeline_so_far(plugin_func, target_driver_func)))

    def connect(
            self,
            target_func: Callable,
            driver_dialect: DriverDialect,
            host_info: Optional[HostInfo],
            props: Properties,
            is_initial_connection: bool,
            plugin_to_skip: Optional[Plugin] = None) -> Connection:
        context = self._telemetry_factory.open_telemetry_context("connect", TelemetryTraceLevel.NESTED)
        try:
            return self._execute_with_subscribed_plugins(
                PluginManager._CONNECT_METHOD,
                lambda plugin, func: plugin.connect(
                    target_func, driver_dialect, host_info, props, is_initial_connection, func),
                # The final connect action will be handled by the ConnectionProvider, so this lambda will not be called.
                lambda: None,
                plugin_to_skip)
        finally:
            context.close_context()

    def force_connect(
            self,
            target_func: Callable,
            driver_dialect: DriverDialect,
            host_info: Optional[HostInfo],
            props: Properties,
            is_initial_connection: bool,
            plugin_to_skip: Optional[Plugin] = None) -> Connection:
        return self._execute_with_subscribed_plugins(
            PluginManager._FORCE_CONNECT_METHOD,
            lambda plugin, func: plugin.force_connect(
                target_func, driver_dialect, host_info, props, is_initial_connection, func),
            # The final connect action will be handled by the ConnectionProvider, so this lambda will not be called.
            lambda: None,
            plugin_to_skip)

    def notify_connection_changed(self, changes: Set[ConnectionEvent]) -> OldConnectionSuggestedAction:
        old_conn_suggestions: Set[OldConnectionSuggestedAction] = set()
        self._notify_subscribed_plugins(
            PluginManager._NOTIFY_CONNECTION_CHANGED_METHOD,
            lambda plugin: self._notify_plugin_conn_changed(plugin, changes, old_conn_suggestions))

        if OldConnectionSuggestedAction.PRESERVE in old_conn_suggestions:
            return OldConnectionSuggestedAction.PRESERVE
        elif OldConnectionSuggestedAction.DISPOSE in old_conn_suggestions:
            return OldConnectionSuggestedAction.DISPOSE
        else:
            return OldConnectionSuggestedAction.NO_OPINION

    def _notify_subscribed_plugins(self, method_name: str, notify_plugin_func: Callable):
        for plugin in self._plugins:
            subscribed_methods = plugin.subscribed_methods
            is_subscribed = PluginManager._ALL_METHODS in subscribed_methods or method_name in subscribed_methods
            if is_subscribed:
                notify_plugin_func(plugin)

    def _notify_plugin_conn_changed(
            self,
            plugin: Plugin,
            changes: Set[ConnectionEvent],
            old_conn_suggestions: Set[OldConnectionSuggestedAction]):
        suggestion = plugin.notify_connection_changed(changes)
        old_conn_suggestions.add(suggestion)

    def notify_host_list_changed(self, changes: Dict[str, Set[HostEvent]]):
        self._notify_subscribed_plugins(PluginManager._NOTIFY_HOST_LIST_CHANGED_METHOD,
                                        lambda plugin: plugin.notify_host_list_changed(changes))

    def accepts_strategy(self, role: HostRole, strategy: str) -> bool:
        for plugin in self._plugins:
            plugin_subscribed_methods = plugin.subscribed_methods
            is_subscribed = \
                self._ALL_METHODS in plugin_subscribed_methods \
                or self._GET_HOST_INFO_BY_STRATEGY_METHOD in plugin_subscribed_methods
            if is_subscribed:
                if plugin.accepts_strategy(role, strategy):
                    return True

        return False

    def get_host_info_by_strategy(self, role: HostRole, strategy: str, host_list: Optional[List[HostInfo]] = None) -> Optional[HostInfo]:
        for plugin in self._plugins:
            plugin_subscribed_methods = plugin.subscribed_methods
            is_subscribed = \
                self._ALL_METHODS in plugin_subscribed_methods \
                or self._GET_HOST_INFO_BY_STRATEGY_METHOD in plugin_subscribed_methods

            if is_subscribed:
                try:
                    host: HostInfo = plugin.get_host_info_by_strategy(role, strategy, host_list)
                    if host is not None:
                        return host
                except UnsupportedOperationError:
                    # This plugin does not support the requested strategy, ignore exception and try the next plugin
                    pass
        return None

    def init_host_provider(self, props: Properties, host_list_provider_service: HostListProviderService):
        context = self._telemetry_factory.open_telemetry_context("init_host_provider", TelemetryTraceLevel.NESTED)
        try:
            return self._execute_with_subscribed_plugins(
                PluginManager._INIT_HOST_LIST_PROVIDER_METHOD,
                lambda plugin, func: plugin.init_host_provider(props, host_list_provider_service, func),
                lambda: None,
                None)
        finally:
            context.close_context()

    def is_plugin_in_use(self, plugin_class: Type[Plugin]) -> bool:
        if not self._plugins:
            return False

        for plugin in self._plugins:
            if isinstance(plugin, plugin_class):
                return True

        return False

    # For testing purposes only.
    def _unwrap(self, unwrap_class: Type[UnwrapType]) -> Optional[UnwrapType]:
        if len(self._plugins) < 1:
            return None

        for plugin in self._plugins:
            if isinstance(plugin, unwrap_class):
                return plugin

        return None

    def release_resources(self):
        """
        Allows all connection plugins a chance to clean up any dangling resources
        or perform any last tasks before shutting down.
        """
        for plugin in self._plugins:
            if isinstance(plugin, CanReleaseResources):
                plugin.release_resources()<|MERGE_RESOLUTION|>--- conflicted
+++ resolved
@@ -766,11 +766,8 @@
         "federated_auth": FederatedAuthPluginFactory,
         "okta": OktaAuthPluginFactory,
         "initial_connection": AuroraInitialConnectionStrategyPluginFactory,
-<<<<<<< HEAD
+        "limitless": LimitlessPluginFactory,
         "bg": BlueGreenPluginFactory
-=======
-        "limitless": LimitlessPluginFactory,
->>>>>>> ddbb65f0
     }
 
     WEIGHT_RELATIVE_TO_PRIOR_PLUGIN = -1
