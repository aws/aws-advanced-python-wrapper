#  Copyright Amazon.com, Inc. or its affiliates. All Rights Reserved.
#
#  Licensed under the Apache License, Version 2.0 (the "License").
#  You may not use this file except in compliance with the License.
#  You may obtain a copy of the License at
#
#  http://www.apache.org/licenses/LICENSE-2.0
#
#  Unless required by applicable law or agreed to in writing, software
#  distributed under the License is distributed on an "AS IS" BASIS,
#  WITHOUT WARRANTIES OR CONDITIONS OF ANY KIND, either express or implied.
#  See the License for the specific language governing permissions and
#  limitations under the License.

from __future__ import annotations

from typing import (TYPE_CHECKING, Callable, ClassVar, Dict, Optional,
                    Protocol, Tuple, runtime_checkable)

from aws_advanced_python_wrapper.driver_info import DriverInfo
from aws_advanced_python_wrapper.utils.rds_url_type import RdsUrlType

if TYPE_CHECKING:
    from aws_advanced_python_wrapper.pep249 import Connection
    from .driver_dialect import DriverDialect
    from .exception_handling import ExceptionHandler

from abc import ABC, abstractmethod
from concurrent.futures import Executor, ThreadPoolExecutor, TimeoutError
from contextlib import closing
from enum import Enum, auto

from aws_advanced_python_wrapper.errors import (AwsWrapperError,
                                                QueryTimeoutError)
from aws_advanced_python_wrapper.host_list_provider import (
    ConnectionStringHostListProvider, MultiAzHostListProvider,
    RdsHostListProvider)
from aws_advanced_python_wrapper.hostinfo import HostInfo
from aws_advanced_python_wrapper.utils.decorators import \
    preserve_transaction_status_with_timeout
from aws_advanced_python_wrapper.utils.log import Logger
from aws_advanced_python_wrapper.utils.properties import (Properties,
                                                          PropertiesUtils,
                                                          WrapperProperties)
from aws_advanced_python_wrapper.utils.rdsutils import RdsUtils
from .driver_dialect_codes import DriverDialectCodes
from .utils.cache_map import CacheMap
from .utils.messages import Messages
from .utils.utils import Utils

logger = Logger(__name__)


class DialectCode(Enum):
    # https://docs.aws.amazon.com/AmazonRDS/latest/UserGuide/multi-az-db-clusters-concepts.html
    MULTI_AZ_MYSQL = "multi-az-mysql"
    AURORA_MYSQL = "aurora-mysql"
    RDS_MYSQL = "rds-mysql"
    MYSQL = "mysql"

    MULTI_AZ_PG = "multi-az-pg"
    AURORA_PG = "aurora-pg"
    RDS_PG = "rds-pg"
    PG = "pg"

    CUSTOM = "custom"
    UNKNOWN = "unknown"

    @staticmethod
    def from_string(value: str) -> DialectCode:
        try:
            return DialectCode(value)
        except ValueError:
            raise AwsWrapperError(Messages.get_formatted("DialectCode.InvalidStringValue", value))


class TargetDriverType(Enum):
    MYSQL = auto()
    POSTGRES = auto()
    CUSTOM = auto()


@runtime_checkable
class TopologyAwareDatabaseDialect(Protocol):
    _TOPOLOGY_QUERY: str
    _HOST_ID_QUERY: str
    _IS_READER_QUERY: str

    @property
    def topology_query(self) -> str:
        return self._TOPOLOGY_QUERY

    @property
    def host_id_query(self) -> str:
        return self._HOST_ID_QUERY

    @property
    def is_reader_query(self) -> str:
        return self._IS_READER_QUERY


@runtime_checkable
class AuroraLimitlessDialect(Protocol):
    _LIMITLESS_ROUTER_ENDPOINT_QUERY: str

    @property
    def limitless_router_endpoint_query(self) -> str:
        return self._LIMITLESS_ROUTER_ENDPOINT_QUERY


class DatabaseDialect(Protocol):
    """
    Database dialects help the AWS Advanced Python Driver determine what kind of underlying database is being used,
    and configure details unique to specific databases.
    """

    @property
    @abstractmethod
    def default_port(self) -> int:
        ...

    @property
    @abstractmethod
    def host_alias_query(self) -> str:
        ...

    @property
    @abstractmethod
    def server_version_query(self) -> str:
        ...

    @property
    @abstractmethod
    def dialect_update_candidates(self) -> Optional[Tuple[DialectCode, ...]]:
        ...

    @property
    @abstractmethod
    def exception_handler(self) -> Optional[ExceptionHandler]:
        ...

    @abstractmethod
    def is_dialect(self, conn: Connection, driver_dialect: DriverDialect) -> bool:
        ...

    @abstractmethod
    def get_host_list_provider_supplier(self) -> Callable:
        ...

    @abstractmethod
    def prepare_conn_props(self, props: Properties):
        ...


class DatabaseDialectProvider(Protocol):
    def get_dialect(self, driver_dialect: str, props: Properties) -> Optional[DatabaseDialect]:
        """
        Returns the dialect identified by analyzing the AwsWrapperProperties.DIALECT property (if set) or the target
        driver method
        """
        ...

    def query_for_dialect(self, url: str, host_info: Optional[HostInfo], conn: Connection,
                          driver_dialect: DriverDialect) -> Optional[DatabaseDialect]:
        """Returns the dialect identified by querying the database to identify the engine type"""
        ...


class MysqlDatabaseDialect(DatabaseDialect):
    _DIALECT_UPDATE_CANDIDATES: Tuple[DialectCode, ...] = (
        DialectCode.AURORA_MYSQL, DialectCode.MULTI_AZ_MYSQL, DialectCode.RDS_MYSQL)
    _exception_handler: Optional[ExceptionHandler] = None

    @property
    def default_port(self) -> int:
        return 3306

    @property
    def host_alias_query(self) -> str:
        return "SELECT CONCAT(@@hostname, ':', @@port)"

    @property
    def server_version_query(self) -> str:
        return "SHOW VARIABLES LIKE 'version_comment'"

    @property
    def exception_handler(self) -> Optional[ExceptionHandler]:
        if MysqlDatabaseDialect._exception_handler is None:
            MysqlDatabaseDialect._exception_handler = Utils.initialize_class(
                "aws_advanced_python_wrapper.utils.mysql_exception_handler.MySQLExceptionHandler")
        return MysqlDatabaseDialect._exception_handler

    @property
    def dialect_update_candidates(self) -> Optional[Tuple[DialectCode, ...]]:
        return MysqlDatabaseDialect._DIALECT_UPDATE_CANDIDATES

    def is_dialect(self, conn: Connection, driver_dialect: DriverDialect) -> bool:
        initial_transaction_status: bool = driver_dialect.is_in_transaction(conn)
        try:
            with closing(conn.cursor()) as cursor:
                cursor.execute(self.server_version_query)
                for record in cursor:
                    if len(record) < 2:
                        return False
                    if "mysql" in record[1].lower():
                        return True
        except Exception:
            if not initial_transaction_status and driver_dialect.is_in_transaction(conn):
                conn.rollback()

        return False

    def get_host_list_provider_supplier(self) -> Callable:
        return lambda provider_service, props: ConnectionStringHostListProvider(provider_service, props)

    def prepare_conn_props(self, props: Properties):
        pass


class PgDatabaseDialect(DatabaseDialect):
    _DIALECT_UPDATE_CANDIDATES: Tuple[DialectCode, ...] = (
        DialectCode.AURORA_PG, DialectCode.MULTI_AZ_PG, DialectCode.RDS_PG)
    _exception_handler: Optional[ExceptionHandler] = None

    @property
    def default_port(self) -> int:
        return 5432

    @property
    def host_alias_query(self) -> str:
        return "SELECT CONCAT(inet_server_addr(), ':', inet_server_port())"

    @property
    def server_version_query(self) -> str:
        return "SELECT 'version', VERSION()"

    @property
    def dialect_update_candidates(self) -> Optional[Tuple[DialectCode, ...]]:
        return PgDatabaseDialect._DIALECT_UPDATE_CANDIDATES

    @property
    def exception_handler(self) -> Optional[ExceptionHandler]:
        if PgDatabaseDialect._exception_handler is None:
            PgDatabaseDialect._exception_handler = Utils.initialize_class(
                "aws_advanced_python_wrapper.utils.pg_exception_handler.SingleAzPgExceptionHandler")
        return PgDatabaseDialect._exception_handler

    def is_dialect(self, conn: Connection, driver_dialect: DriverDialect) -> bool:
        initial_transaction_status: bool = driver_dialect.is_in_transaction(conn)
        try:
            with closing(conn.cursor()) as cursor:
                cursor.execute('SELECT 1 FROM pg_proc LIMIT 1')
                if cursor.fetchone() is not None:
                    return True
        except Exception:
            if not initial_transaction_status and driver_dialect.is_in_transaction(conn):
                conn.rollback()

        return False

    def get_host_list_provider_supplier(self) -> Callable:
        return lambda provider_service, props: ConnectionStringHostListProvider(provider_service, props)

    def prepare_conn_props(self, props: Properties):
        pass


class BlueGreenDialect(ABC):
    @property
    @abstractmethod
    def blue_green_status_query(self) -> str:
        ...

    @abstractmethod
    def is_blue_green_status_available(self, conn: Connection) -> bool:
        ...


class RdsMysqlDialect(MysqlDatabaseDialect, BlueGreenDialect):
    _DIALECT_UPDATE_CANDIDATES = (DialectCode.AURORA_MYSQL, DialectCode.MULTI_AZ_MYSQL)

    _BG_STATUS_QUERY = "SELECT version, endpoint, port, role, status FROM mysql.rds_topology"
    _BG_STATUS_EXISTS_QUERY = \
        "SELECT 1 AS tmp FROM information_schema.tables WHERE table_schema = 'mysql' AND table_name = 'rds_topology'"

    def is_dialect(self, conn: Connection, driver_dialect: DriverDialect) -> bool:
        initial_transaction_status: bool = driver_dialect.is_in_transaction(conn)
        try:
            with closing(conn.cursor()) as cursor:
                cursor.execute(self.server_version_query)
                record = cursor.fetchone()
                if record is None or len(record) < 2:
                    return False

                if "source distribution" != record[1].lower():
                    return False

            with closing(conn.cursor()) as cursor:
                cursor.execute("SHOW VARIABLES LIKE 'report_host'")
                record = cursor.fetchone()
                if record is None or len(record) < 2:
                    return False

                report_host = record[1]
                return report_host is not None and report_host != ""
        except Exception:
            if not initial_transaction_status and driver_dialect.is_in_transaction(conn):
                conn.rollback()

        return False

    @property
    def dialect_update_candidates(self) -> Optional[Tuple[DialectCode, ...]]:
        return RdsMysqlDialect._DIALECT_UPDATE_CANDIDATES

    @property
    def blue_green_status_query(self) -> str:
        return RdsMysqlDialect._BG_STATUS_QUERY

    def is_blue_green_status_available(self, conn: Connection) -> bool:
        try:
            with closing(conn.cursor()) as cursor:
                cursor.execute(RdsMysqlDialect._BG_STATUS_EXISTS_QUERY)
                return cursor.fetchone() is not None
        except Exception:
            return False


class RdsPgDialect(PgDatabaseDialect, BlueGreenDialect):
    _EXTENSIONS_QUERY = ("SELECT (setting LIKE '%rds_tools%') AS rds_tools, "
                         "(setting LIKE '%aurora_stat_utils%') AS aurora_stat_utils "
                         "FROM pg_settings "
                         "WHERE name='rds.extensions'")
    _DIALECT_UPDATE_CANDIDATES = (DialectCode.AURORA_PG, DialectCode.MULTI_AZ_PG)

    _BG_STATUS_QUERY = (f"SELECT version, endpoint, port, role, status "
                        f"FROM rds_tools.show_topology('aws_advanced_python_wrapper-{DriverInfo.DRIVER_VERSION}')")
    _BG_STATUS_EXISTS_QUERY = "SELECT 'rds_tools.show_topology'::regproc"

    def is_dialect(self, conn: Connection, driver_dialect: DriverDialect) -> bool:
        initial_transaction_status: bool = driver_dialect.is_in_transaction(conn)
        if not super().is_dialect(conn, driver_dialect):
            return False

        try:
            with closing(conn.cursor()) as cursor:
                cursor.execute(RdsPgDialect._EXTENSIONS_QUERY)
                for row in cursor:
                    rds_tools = bool(row[0])
                    aurora_utils = bool(row[1])
                    logger.debug(
                        "RdsPgDialect.RdsToolsAuroraUtils", str(rds_tools), str(aurora_utils))
                    if rds_tools and not aurora_utils:
                        return True

        except Exception:
            if not initial_transaction_status and driver_dialect.is_in_transaction(conn):
                conn.rollback()
        return False

    @property
    def dialect_update_candidates(self) -> Optional[Tuple[DialectCode, ...]]:
        return RdsPgDialect._DIALECT_UPDATE_CANDIDATES

    @property
    def blue_green_status_query(self) -> str:
        return RdsPgDialect._BG_STATUS_QUERY

    def is_blue_green_status_available(self, conn: Connection) -> bool:
        try:
            with closing(conn.cursor()) as cursor:
                cursor.execute(RdsPgDialect._BG_STATUS_EXISTS_QUERY)
                return cursor.fetchone() is not None
        except Exception:
            return False


class AuroraMysqlDialect(MysqlDatabaseDialect, TopologyAwareDatabaseDialect, BlueGreenDialect):
    _DIALECT_UPDATE_CANDIDATES = (DialectCode.MULTI_AZ_MYSQL,)
    _TOPOLOGY_QUERY = ("SELECT SERVER_ID, CASE WHEN SESSION_ID = 'MASTER_SESSION_ID' THEN TRUE ELSE FALSE END, "
                       "CPU, REPLICA_LAG_IN_MILLISECONDS, LAST_UPDATE_TIMESTAMP "
                       "FROM information_schema.replica_host_status "
                       "WHERE time_to_sec(timediff(now(), LAST_UPDATE_TIMESTAMP)) <= 300 "
                       "OR SESSION_ID = 'MASTER_SESSION_ID' ")
    _HOST_ID_QUERY = "SELECT @@aurora_server_id"
    _IS_READER_QUERY = "SELECT @@innodb_read_only"

    _BG_STATUS_QUERY = "SELECT version, endpoint, port, role, status FROM mysql.rds_topology"
    _BG_STATUS_EXISTS_QUERY = \
        "SELECT 1 AS tmp FROM information_schema.tables WHERE table_schema = 'mysql' AND table_name = 'rds_topology'"

    @property
    def dialect_update_candidates(self) -> Optional[Tuple[DialectCode, ...]]:
        return AuroraMysqlDialect._DIALECT_UPDATE_CANDIDATES

    def is_dialect(self, conn: Connection, driver_dialect: DriverDialect) -> bool:
        initial_transaction_status: bool = driver_dialect.is_in_transaction(conn)
        try:
            with closing(conn.cursor()) as cursor:
                cursor.execute("SHOW VARIABLES LIKE 'aurora_version'")
                # If variable with such a name is presented then it means it's an Aurora cluster
                if cursor.fetchone() is not None:
                    return True
        except Exception:
            if not initial_transaction_status and driver_dialect.is_in_transaction(conn):
                conn.rollback()

        return False

    def get_host_list_provider_supplier(self) -> Callable:
        return lambda provider_service, props: RdsHostListProvider(provider_service, props)

    @property
    def blue_green_status_query(self) -> str:
        return AuroraMysqlDialect._BG_STATUS_QUERY

    def is_blue_green_status_available(self, conn: Connection) -> bool:
        try:
            with closing(conn.cursor()) as cursor:
                cursor.execute(AuroraMysqlDialect._BG_STATUS_EXISTS_QUERY)
                return cursor.fetchone() is not None
        except Exception:
            return False


<<<<<<< HEAD
class AuroraPgDialect(PgDatabaseDialect, TopologyAwareDatabaseDialect, BlueGreenDialect):
=======
class AuroraPgDialect(PgDatabaseDialect, TopologyAwareDatabaseDialect, AuroraLimitlessDialect):
>>>>>>> ddbb65f0
    _DIALECT_UPDATE_CANDIDATES: Tuple[DialectCode, ...] = (DialectCode.MULTI_AZ_PG,)

    _EXTENSIONS_QUERY = "SELECT (setting LIKE '%aurora_stat_utils%') AS aurora_stat_utils " \
                        "FROM pg_settings WHERE name='rds.extensions'"

    _HAS_TOPOLOGY_QUERY = "SELECT 1 FROM aurora_replica_status() LIMIT 1"

    _TOPOLOGY_QUERY = \
        ("SELECT SERVER_ID, CASE WHEN SESSION_ID = 'MASTER_SESSION_ID' THEN TRUE ELSE FALSE END, "
         "CPU, COALESCE(REPLICA_LAG_IN_MSEC, 0), LAST_UPDATE_TIMESTAMP "
         "FROM aurora_replica_status() "
         "WHERE EXTRACT(EPOCH FROM(NOW() - LAST_UPDATE_TIMESTAMP)) <= 300 OR SESSION_ID = 'MASTER_SESSION_ID' "
         "OR LAST_UPDATE_TIMESTAMP IS NULL")

    _HOST_ID_QUERY = "SELECT aurora_db_instance_identifier()"
    _IS_READER_QUERY = "SELECT pg_is_in_recovery()"
    _LIMITLESS_ROUTER_ENDPOINT_QUERY = "SELECT router_endpoint, load FROM aurora_limitless_router_endpoints()"

    _BG_STATUS_QUERY = (f"SELECT version, endpoint, port, role, status "
                        f"FROM get_blue_green_fast_switchover_metadata('aws_advanced_python_wrapper-{DriverInfo.DRIVER_VERSION}')")
    _BG_STATUS_EXISTS_QUERY = "SELECT 'get_blue_green_fast_switchover_metadata'::regproc"

    @property
    def dialect_update_candidates(self) -> Optional[Tuple[DialectCode, ...]]:
        return AuroraPgDialect._DIALECT_UPDATE_CANDIDATES

    def is_dialect(self, conn: Connection, driver_dialect: DriverDialect) -> bool:
        if not super().is_dialect(conn, driver_dialect):
            return False

        has_extensions: bool = False
        has_topology: bool = False

        initial_transaction_status: bool = driver_dialect.is_in_transaction(conn)
        try:
            with closing(conn.cursor()) as cursor:
                cursor.execute(self._EXTENSIONS_QUERY)
                row = cursor.fetchone()
                if row and bool(row[0]):
                    logger.debug("AuroraPgDialect.HasExtensionsTrue")
                    has_extensions = True

            with closing(conn.cursor()) as cursor:
                cursor.execute(self._HAS_TOPOLOGY_QUERY)
                if cursor.fetchone() is not None:
                    logger.debug("AuroraPgDialect.HasTopologyTrue")
                    has_topology = True

            return has_extensions and has_topology
        except Exception:
            if not initial_transaction_status and driver_dialect.is_in_transaction(conn):
                conn.rollback()

        return False

    def get_host_list_provider_supplier(self) -> Callable:
        return lambda provider_service, props: RdsHostListProvider(provider_service, props)

    @property
    def blue_green_status_query(self) -> str:
        return AuroraPgDialect._BG_STATUS_QUERY

    def is_blue_green_status_available(self, conn: Connection) -> bool:
        try:
            with closing(conn.cursor()) as cursor:
                cursor.execute(AuroraPgDialect._BG_STATUS_EXISTS_QUERY)
                return cursor.fetchone() is not None
        except Exception:
            return False


class MultiAzMysqlDialect(MysqlDatabaseDialect, TopologyAwareDatabaseDialect):
    _TOPOLOGY_QUERY = "SELECT id, endpoint, port FROM mysql.rds_topology"
    _WRITER_HOST_QUERY = "SHOW REPLICA STATUS"
    _WRITER_HOST_COLUMN_INDEX = 39
    _HOST_ID_QUERY = "SELECT @@server_id"
    _IS_READER_QUERY = "SELECT @@read_only"

    @property
    def dialect_update_candidates(self) -> Optional[Tuple[DialectCode, ...]]:
        return None

    def is_dialect(self, conn: Connection, driver_dialect: DriverDialect) -> bool:
        initial_transaction_status: bool = driver_dialect.is_in_transaction(conn)
        try:
            with closing(conn.cursor()) as cursor:
                cursor.execute(MultiAzMysqlDialect._TOPOLOGY_QUERY)
                records = cursor.fetchall()
                if not records:
                    return False

            with closing(conn.cursor()) as cursor:
                cursor.execute("SHOW VARIABLES LIKE 'report_host'")
                record = cursor.fetchone()
                if record is None or len(record) < 2:
                    return False

                report_host = record[1]
                return report_host is not None and report_host != ""
        except Exception:
            if not initial_transaction_status and driver_dialect.is_in_transaction(conn):
                conn.rollback()

        return False

    def get_host_list_provider_supplier(self) -> Callable:
        return lambda provider_service, props: MultiAzHostListProvider(
            provider_service,
            props,
            self._TOPOLOGY_QUERY,
            self._HOST_ID_QUERY,
            self._IS_READER_QUERY,
            self._WRITER_HOST_QUERY,
            self._WRITER_HOST_COLUMN_INDEX)

    def prepare_conn_props(self, props: Properties):
        # These props are added for RDS metrics purposes, they are not required for functional correctness.
        # The "conn_attrs" property value is specified as a dict.
        extra_conn_attrs = {
            "python_wrapper_name": "aws_python_driver",
            "python_wrapper_version": DriverInfo.DRIVER_VERSION}
        conn_attrs = props.get("conn_attrs")
        if conn_attrs is None:
            props["conn_attrs"] = extra_conn_attrs
        else:
            props["conn_attrs"].update(extra_conn_attrs)


class MultiAzPgDialect(PgDatabaseDialect, TopologyAwareDatabaseDialect):
    # The driver name passed to show_topology is used for RDS metrics purposes.
    # It is not required for functional correctness.
    _TOPOLOGY_QUERY = \
        f"SELECT id, endpoint, port FROM rds_tools.show_topology('aws_python_driver-{DriverInfo.DRIVER_VERSION}')"
    _WRITER_HOST_QUERY = \
        "SELECT multi_az_db_cluster_source_dbi_resource_id FROM rds_tools.multi_az_db_cluster_source_dbi_resource_id()"
    _HOST_ID_QUERY = "SELECT dbi_resource_id FROM rds_tools.dbi_resource_id()"
    _IS_READER_QUERY = "SELECT pg_is_in_recovery()"
    _exception_handler: Optional[ExceptionHandler] = None

    @property
    def dialect_update_candidates(self) -> Optional[Tuple[DialectCode, ...]]:
        return None

    @property
    def exception_handler(self) -> Optional[ExceptionHandler]:
        if MultiAzPgDialect._exception_handler is None:
            MultiAzPgDialect._exception_handler = Utils.initialize_class(
                "aws_advanced_python_wrapper.utils.pg_exception_handler.MultiAzPgExceptionHandler")
        return MultiAzPgDialect._exception_handler

    def is_dialect(self, conn: Connection, driver_dialect: DriverDialect) -> bool:
        initial_transaction_status: bool = driver_dialect.is_in_transaction(conn)
        try:
            with closing(conn.cursor()) as cursor:
                cursor.execute(MultiAzPgDialect._WRITER_HOST_QUERY)
                if cursor.fetchone() is not None:
                    return True
        except Exception:
            if not initial_transaction_status and driver_dialect.is_in_transaction(conn):
                conn.rollback()

        return False

    def get_host_list_provider_supplier(self) -> Callable:
        return lambda provider_service, props: MultiAzHostListProvider(
            provider_service,
            props,
            self._TOPOLOGY_QUERY,
            self._HOST_ID_QUERY,
            self._IS_READER_QUERY,
            self._WRITER_HOST_QUERY)


class UnknownDatabaseDialect(DatabaseDialect):
    _DIALECT_UPDATE_CANDIDATES: Optional[Tuple[DialectCode, ...]] = \
        (DialectCode.MYSQL,
         DialectCode.PG,
         DialectCode.RDS_MYSQL,
         DialectCode.RDS_PG,
         DialectCode.AURORA_MYSQL,
         DialectCode.AURORA_PG,
         DialectCode.MULTI_AZ_MYSQL,
         DialectCode.MULTI_AZ_PG)

    @property
    def default_port(self) -> int:
        return HostInfo.NO_PORT

    @property
    def host_alias_query(self) -> str:
        return ""

    @property
    def server_version_query(self) -> str:
        return ""

    @property
    def dialect_update_candidates(self) -> Optional[Tuple[DialectCode, ...]]:
        return UnknownDatabaseDialect._DIALECT_UPDATE_CANDIDATES

    @property
    def exception_handler(self) -> Optional[ExceptionHandler]:
        return None

    def is_dialect(self, conn: Connection, driver_dialect: DriverDialect) -> bool:
        return False

    def get_host_list_provider_supplier(self) -> Callable:
        return lambda provider_service, props: ConnectionStringHostListProvider(provider_service, props)

    def prepare_conn_props(self, props: Properties):
        pass


class DatabaseDialectManager(DatabaseDialectProvider):
    _ENDPOINT_CACHE_EXPIRATION_NS = 30 * 60_000_000_000  # 30 minutes
    _known_endpoint_dialects: CacheMap[str, DialectCode] = CacheMap()
    _custom_dialect: Optional[DatabaseDialect] = None
    _executor: ClassVar[Executor] = ThreadPoolExecutor(thread_name_prefix="DatabaseDialectManagerExecutor")
    _known_dialects_by_code: Dict[DialectCode, DatabaseDialect] = {
        DialectCode.MYSQL: MysqlDatabaseDialect(),
        DialectCode.RDS_MYSQL: RdsMysqlDialect(),
        DialectCode.AURORA_MYSQL: AuroraMysqlDialect(),
        DialectCode.MULTI_AZ_MYSQL: MultiAzMysqlDialect(),
        DialectCode.PG: PgDatabaseDialect(),
        DialectCode.RDS_PG: RdsPgDialect(),
        DialectCode.AURORA_PG: AuroraPgDialect(),
        DialectCode.MULTI_AZ_PG: MultiAzPgDialect(),
        DialectCode.UNKNOWN: UnknownDatabaseDialect()
    }

    def __init__(self, props: Properties, rds_helper: Optional[RdsUtils] = None):
        self._props: Properties = props
        self._rds_helper: RdsUtils = rds_helper if rds_helper else RdsUtils()
        self._can_update: bool = False
        self._dialect: DatabaseDialect = UnknownDatabaseDialect()
        self._dialect_code: DialectCode = DialectCode.UNKNOWN

    @staticmethod
    def get_custom_dialect():
        return DatabaseDialectManager._custom_dialect

    @staticmethod
    def set_custom_dialect(dialect: DatabaseDialect):
        DatabaseDialectManager._custom_dialect = dialect

    @staticmethod
    def reset_custom_dialect():
        DatabaseDialectManager._custom_dialect = None

    def reset_endpoint_cache(self):
        DatabaseDialectManager._known_endpoint_dialects.clear()

    def get_dialect(self, driver_dialect: str, props: Properties) -> DatabaseDialect:
        self._can_update = False

        if self._custom_dialect is not None:
            self._dialect_code = DialectCode.CUSTOM
            self._dialect = self._custom_dialect
            self._log_current_dialect()
            return self._dialect

        user_dialect_setting: Optional[str] = WrapperProperties.DIALECT.get(props)
        url = PropertiesUtils.get_url(props)

        if user_dialect_setting is None:
            dialect_code = DatabaseDialectManager._known_endpoint_dialects.get(url)
        else:
            dialect_code = DialectCode.from_string(user_dialect_setting)

        if dialect_code is not None:
            dialect: Optional[DatabaseDialect] = DatabaseDialectManager._known_dialects_by_code.get(dialect_code)
            if dialect:
                self._dialect_code = dialect_code
                self._dialect = dialect
                self._log_current_dialect()
                return dialect
            else:
                raise AwsWrapperError(
                    Messages.get_formatted("DatabaseDialectManager.UnknownDialectCode", str(dialect_code)))

        host: str = props["host"]
        target_driver_type: TargetDriverType = self._get_target_driver_type(driver_dialect)
        if target_driver_type is TargetDriverType.MYSQL:
            rds_type = self._rds_helper.identify_rds_type(host)
            if rds_type.is_rds_cluster:
                self._can_update = True
                self._dialect_code = DialectCode.AURORA_MYSQL
                self._dialect = DatabaseDialectManager._known_dialects_by_code[DialectCode.AURORA_MYSQL]
                return self._dialect
            if rds_type.is_rds:
                self._can_update = True
                self._dialect_code = DialectCode.RDS_MYSQL
                self._dialect = DatabaseDialectManager._known_dialects_by_code[DialectCode.RDS_MYSQL]
                self._log_current_dialect()
                return self._dialect
            self._can_update = True
            self._dialect_code = DialectCode.MYSQL
            self._dialect = DatabaseDialectManager._known_dialects_by_code[DialectCode.MYSQL]
            self._log_current_dialect()
            return self._dialect

        if target_driver_type is TargetDriverType.POSTGRES:
            rds_type = self._rds_helper.identify_rds_type(host)
            if rds_type == RdsUrlType.RDS_AURORA_LIMITLESS_DB_SHARD_GROUP:
                self._can_update = False
                self._dialect_code = DialectCode.AURORA_PG
                self._dialect = DatabaseDialectManager._known_dialects_by_code[DialectCode.AURORA_PG]
                return self._dialect
            if rds_type.is_rds_cluster:
                self._can_update = True
                self._dialect_code = DialectCode.AURORA_PG
                self._dialect = DatabaseDialectManager._known_dialects_by_code[DialectCode.AURORA_PG]
                return self._dialect
            if rds_type.is_rds:
                self._can_update = True
                self._dialect_code = DialectCode.RDS_PG
                self._dialect = DatabaseDialectManager._known_dialects_by_code[DialectCode.RDS_PG]
                self._log_current_dialect()
                return self._dialect
            self._can_update = True
            self._dialect_code = DialectCode.PG
            self._dialect = DatabaseDialectManager._known_dialects_by_code[DialectCode.PG]
            self._log_current_dialect()
            return self._dialect

        self._can_update = True
        self._dialect_code = DialectCode.UNKNOWN
        self._dialect = DatabaseDialectManager._known_dialects_by_code[DialectCode.UNKNOWN]
        self._log_current_dialect()
        return self._dialect

    def _get_target_driver_type(self, driver_dialect: str) -> TargetDriverType:
        if driver_dialect == DriverDialectCodes.PSYCOPG:
            return TargetDriverType.POSTGRES
        if driver_dialect == DriverDialectCodes.MYSQL_CONNECTOR_PYTHON:
            return TargetDriverType.MYSQL

        return TargetDriverType.CUSTOM

    def query_for_dialect(self, url: str, host_info: Optional[HostInfo], conn: Connection,
                          driver_dialect: DriverDialect) -> DatabaseDialect:
        if not self._can_update:
            self._log_current_dialect()
            return self._dialect

        dialect_candidates = self._dialect.dialect_update_candidates if self._dialect is not None else None
        if dialect_candidates is not None:
            for dialect_code in dialect_candidates:
                dialect_candidate = DatabaseDialectManager._known_dialects_by_code.get(dialect_code)
                if dialect_candidate is None:
                    raise AwsWrapperError(Messages.get_formatted("DatabaseDialectManager.UnknownDialectCode", dialect_code))

                timeout_sec = WrapperProperties.AUXILIARY_QUERY_TIMEOUT_SEC.get(self._props)
                try:
                    cursor_execute_func_with_timeout = preserve_transaction_status_with_timeout(
                        DatabaseDialectManager._executor,
                        timeout_sec,
                        driver_dialect,
                        conn)(dialect_candidate.is_dialect)
                    is_dialect = cursor_execute_func_with_timeout(conn, driver_dialect)
                except TimeoutError as e:
                    raise QueryTimeoutError("DatabaseDialectManager.QueryForDialectTimeout") from e

                if not is_dialect:
                    continue

                self._can_update = False
                self._dialect_code = dialect_code
                self._dialect = dialect_candidate
                DatabaseDialectManager._known_endpoint_dialects.put(url, dialect_code,
                                                                    DatabaseDialectManager._ENDPOINT_CACHE_EXPIRATION_NS)
                if host_info is not None:
                    DatabaseDialectManager._known_endpoint_dialects.put(
                        host_info.url, dialect_code, DatabaseDialectManager._ENDPOINT_CACHE_EXPIRATION_NS)

                self._log_current_dialect()
                return self._dialect

        if self._dialect_code is None or self._dialect_code == DialectCode.UNKNOWN:
            raise AwsWrapperError(Messages.get("DatabaseDialectManager.UnknownDialect"))

        self._can_update = False
        DatabaseDialectManager._known_endpoint_dialects.put(url, self._dialect_code,
                                                            DatabaseDialectManager._ENDPOINT_CACHE_EXPIRATION_NS)
        if host_info is not None:
            DatabaseDialectManager._known_endpoint_dialects.put(
                host_info.url, self._dialect_code, DatabaseDialectManager._ENDPOINT_CACHE_EXPIRATION_NS)
        self._log_current_dialect()
        return self._dialect

    def _log_current_dialect(self):
        dialect_class = "<null>" if self._dialect is None else type(self._dialect).__name__
        logger.debug("DatabaseDialectManager.CurrentDialectCanUpdate", self._dialect_code, dialect_class, self._can_update)<|MERGE_RESOLUTION|>--- conflicted
+++ resolved
@@ -423,11 +423,7 @@
             return False
 
 
-<<<<<<< HEAD
-class AuroraPgDialect(PgDatabaseDialect, TopologyAwareDatabaseDialect, BlueGreenDialect):
-=======
-class AuroraPgDialect(PgDatabaseDialect, TopologyAwareDatabaseDialect, AuroraLimitlessDialect):
->>>>>>> ddbb65f0
+class AuroraPgDialect(PgDatabaseDialect, TopologyAwareDatabaseDialect, AuroraLimitlessDialect, BlueGreenDialect):
     _DIALECT_UPDATE_CANDIDATES: Tuple[DialectCode, ...] = (DialectCode.MULTI_AZ_PG,)
 
     _EXTENSIONS_QUERY = "SELECT (setting LIKE '%aurora_stat_utils%') AS aurora_stat_utils " \
