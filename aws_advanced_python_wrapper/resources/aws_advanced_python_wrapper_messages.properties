--- conflicted
+++ resolved
@@ -242,11 +242,8 @@
 PluginServiceImpl.FailedToRetrieveHostPort=[PluginServiceImpl] Could not retrieve Host:Port for connection. {}
 PluginServiceImpl.FillAliasesTimeout=[PluginServiceImpl] The timeout limit was reached while querying for the current host's alias.
 PluginServiceImpl.GetHostRoleConnectionNone=[PluginServiceImpl] Attempted to evaluate the host role of the given connection, but could not find a non-None connection to evaluate.
-<<<<<<< HEAD
+PluginServiceImpl.IncorrectStatusType=[PluginServiceImpl] Received an unexpected type from the status cache. An object of type {} was requested, but the object at key '{}' had a type of {}. The retrieved object was: {}.
 PluginServiceImpl.HostListEmpty=[PluginServiceImpl] Could not determine the current host info because the current host list is empty.
-=======
->>>>>>> 3dd5f0fa
-PluginServiceImpl.IncorrectStatusType=[PluginServiceImpl] Received an unexpected type from the status cache. An object of type {} was requested, but the object at key '{}' had a type of {}. The retrieved object was: {}.
 PluginServiceImpl.NonEmptyAliases=[PluginServiceImpl] fill_aliases called when HostInfo already contains the following aliases: {}.
 PluginServiceImpl.SetCurrentHostInfo=[PluginServiceImpl] Set current host info to {}
 PluginServiceImpl.UnableToUpdateTransactionStatus=[PluginServiceImpl] Unable to update transaction status, current connection is None.
