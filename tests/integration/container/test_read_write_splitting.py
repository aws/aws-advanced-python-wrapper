--- conflicted
+++ resolved
@@ -42,19 +42,13 @@
 
 
 @enable_on_num_instances(min_instances=2)
-<<<<<<< HEAD
-@enable_on_deployments([DatabaseEngineDeployment.AURORA, DatabaseEngineDeployment.RDS_MULTI_AZ])
-@disable_on_features([TestEnvironmentFeatures.RUN_AUTOSCALING_TESTS_ONLY,
-                      TestEnvironmentFeatures.PERFORMANCE,
-                      TestEnvironmentFeatures.RUN_DSQL_TESTS_ONLY])
-=======
 @enable_on_deployments([DatabaseEngineDeployment.AURORA,
                         DatabaseEngineDeployment.RDS_MULTI_AZ_CLUSTER,
                         DatabaseEngineDeployment.RDS_MULTI_AZ_INSTANCE])
 @disable_on_features([TestEnvironmentFeatures.RUN_AUTOSCALING_TESTS_ONLY,
                       TestEnvironmentFeatures.BLUE_GREEN_DEPLOYMENT,
-                      TestEnvironmentFeatures.PERFORMANCE])
->>>>>>> d8526be9
+                      TestEnvironmentFeatures.PERFORMANCE,
+                      TestEnvironmentFeatures.RUN_DSQL_TESTS_ONLY])
 class TestReadWriteSplitting:
     @pytest.fixture(scope='class')
     def rds_utils(self):
