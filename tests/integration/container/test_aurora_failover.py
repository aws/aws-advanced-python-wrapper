#  Copyright Amazon.com, Inc. or its affiliates. All Rights Reserved.
#
#  Licensed under the Apache License, Version 2.0 (the "License").
#  You may not use this file except in compliance with the License.
#  You may obtain a copy of the License at
#
#  http://www.apache.org/licenses/LICENSE-2.0
#
#  Unless required by applicable law or agreed to in writing, software
#  distributed under the License is distributed on an "AS IS" BASIS,
#  WITHOUT WARRANTIES OR CONDITIONS OF ANY KIND, either express or implied.
#  See the License for the specific language governing permissions and
#  limitations under the License.

from __future__ import annotations

from time import sleep
from typing import TYPE_CHECKING, List

import pytest

from aws_advanced_python_wrapper.errors import (
    FailoverSuccessError, TransactionResolutionUnknownError)
from aws_advanced_python_wrapper.utils.properties import (Properties,
                                                          WrapperProperties)
from .utils.conditions import (disable_on_features, enable_on_deployments,
                               enable_on_features, enable_on_num_instances)
from .utils.database_engine_deployment import DatabaseEngineDeployment
from .utils.proxy_helper import ProxyHelper

if TYPE_CHECKING:
    from .utils.test_instance_info import TestInstanceInfo
    from .utils.test_driver import TestDriver

from aws_advanced_python_wrapper.utils.log import Logger
from aws_advanced_python_wrapper.wrapper import AwsWrapperConnection
from .utils.driver_helper import DriverHelper
from .utils.rds_test_utility import RdsTestUtility
from .utils.test_environment import TestEnvironment
from .utils.test_environment_features import TestEnvironmentFeatures


@enable_on_num_instances(min_instances=2)
<<<<<<< HEAD
@enable_on_deployments([DatabaseEngineDeployment.AURORA, DatabaseEngineDeployment.RDS_MULTI_AZ])
@disable_on_features([TestEnvironmentFeatures.RUN_AUTOSCALING_TESTS_ONLY,
                      TestEnvironmentFeatures.PERFORMANCE,
                      TestEnvironmentFeatures.RUN_DSQL_TESTS_ONLY])
=======
@enable_on_deployments([DatabaseEngineDeployment.AURORA, DatabaseEngineDeployment.RDS_MULTI_AZ_CLUSTER])
@disable_on_features([TestEnvironmentFeatures.RUN_AUTOSCALING_TESTS_ONLY,
                      TestEnvironmentFeatures.BLUE_GREEN_DEPLOYMENT,
                      TestEnvironmentFeatures.PERFORMANCE])
>>>>>>> d8526be9
class TestAuroraFailover:
    IDLE_CONNECTIONS_NUM: int = 5
    logger = Logger(__name__)

    @pytest.fixture(scope='class')
    def aurora_utility(self):
        region: str = TestEnvironment.get_current().get_info().get_region()
        return RdsTestUtility(region)

    @pytest.fixture(scope='class')
    def props(self):
        p: Properties = Properties({"plugins": "failover", "connect_timeout": 60, "topology_refresh_ms": 10, "autocommit": True})

        features = TestEnvironment.get_current().get_features()
        if TestEnvironmentFeatures.TELEMETRY_TRACES_ENABLED in features \
                or TestEnvironmentFeatures.TELEMETRY_METRICS_ENABLED in features:
            WrapperProperties.ENABLE_TELEMETRY.set(p, True)
            WrapperProperties.TELEMETRY_SUBMIT_TOPLEVEL.set(p, True)
        if TestEnvironmentFeatures.TELEMETRY_TRACES_ENABLED in features:
            WrapperProperties.TELEMETRY_TRACES_BACKEND.set(p, "XRAY")
        if TestEnvironmentFeatures.TELEMETRY_METRICS_ENABLED in features:
            WrapperProperties.TELEMETRY_METRICS_BACKEND.set(p, "OTLP")

        return p

    @pytest.fixture(scope='class')
    def proxied_props(self, props, conn_utils):
        props_copy = props.copy()
        endpoint_suffix = TestEnvironment.get_current().get_proxy_database_info().get_instance_endpoint_suffix()
        WrapperProperties.CLUSTER_INSTANCE_HOST_PATTERN.set(props_copy, f"?.{endpoint_suffix}:{conn_utils.proxy_port}")
        return props_copy

    @enable_on_features([TestEnvironmentFeatures.FAILOVER_SUPPORTED])
    def test_fail_from_writer_to_new_writer_fail_on_connection_invocation(
            self, test_environment: TestEnvironment, test_driver: TestDriver, props, conn_utils, aurora_utility):
        target_driver_connect = DriverHelper.get_connect_func(test_driver)
        initial_writer_id = aurora_utility.get_cluster_writer_instance_id()

        with AwsWrapperConnection.connect(
                target_driver_connect, **conn_utils.get_connect_params(), **props) as aws_conn:
            # crash instance1 and nominate a new writer
            aurora_utility.failover_cluster_and_wait_until_writer_changed()

            # failure occurs on Connection invocation
            with pytest.raises(FailoverSuccessError):
                aws_conn.commit()

            # assert that we are connected to the new writer after failover happens.
            current_connection_id = aurora_utility.query_instance_id(aws_conn)
            assert aurora_utility.is_db_instance_writer(current_connection_id) is True
            assert current_connection_id != initial_writer_id

    @enable_on_features([TestEnvironmentFeatures.FAILOVER_SUPPORTED])
    def test_fail_from_writer_to_new_writer_fail_on_connection_bound_object_invocation(
            self, test_environment: TestEnvironment, test_driver: TestDriver, props, conn_utils, aurora_utility):
        target_driver_connect = DriverHelper.get_connect_func(test_driver)
        initial_writer_id = aurora_utility.get_cluster_writer_instance_id()

        with AwsWrapperConnection.connect(
                target_driver_connect, **conn_utils.get_connect_params(), **props) as aws_conn:
            # crash instance1 and nominate a new writer
            aurora_utility.failover_cluster_and_wait_until_writer_changed()

            # failure occurs on Cursor invocation
            aurora_utility.assert_first_query_throws(aws_conn, FailoverSuccessError)

            # assert that we are connected to the new writer after failover happens and we can reuse the cursor
            current_connection_id = aurora_utility.query_instance_id(aws_conn)
            assert aurora_utility.is_db_instance_writer(current_connection_id) is True
            assert current_connection_id != initial_writer_id

    @enable_on_features([TestEnvironmentFeatures.NETWORK_OUTAGES_ENABLED,
                         TestEnvironmentFeatures.ABORT_CONNECTION_SUPPORTED])
    def test_fail_from_reader_to_writer(
            self,
            test_environment: TestEnvironment,
            test_driver: TestDriver,
            conn_utils,
            proxied_props,
            aurora_utility):
        target_driver_connect = DriverHelper.get_connect_func(test_driver)
        reader: TestInstanceInfo = test_environment.get_proxy_instances()[1]
        writer_id: str = test_environment.get_proxy_writer().get_instance_id()

        proxied_props["plugins"] = "failover,host_monitoring"
        with AwsWrapperConnection.connect(
                target_driver_connect,
                **conn_utils.get_proxy_connect_params(reader.get_host()),
                **proxied_props) as aws_conn:
            ProxyHelper.disable_connectivity(reader.get_instance_id())
            aurora_utility.assert_first_query_throws(aws_conn, FailoverSuccessError)
            current_connection_id = aurora_utility.query_instance_id(aws_conn)

            assert writer_id == current_connection_id
            assert aurora_utility.is_db_instance_writer(current_connection_id) is True

    @enable_on_features([TestEnvironmentFeatures.FAILOVER_SUPPORTED])
    def test_fail_from_writer_with_session_states_autocommit(self, test_driver: TestDriver, props, conn_utils, aurora_utility):
        target_driver_connect = DriverHelper.get_connect_func(test_driver)
        initial_writer_id = aurora_utility.get_cluster_writer_instance_id()

        with AwsWrapperConnection.connect(target_driver_connect, **conn_utils.get_connect_params(), **props) as conn:
            conn.autocommit = False

            with conn.cursor() as cursor_1:
                cursor_1.execute("DROP TABLE IF EXISTS session_states")
                cursor_1.execute("CREATE TABLE session_states (id int not null primary key, session_states_field varchar(255) not null)")
                conn.commit()

            with conn.cursor() as cursor_2:
                cursor_2.execute("INSERT INTO session_states VALUES (1, 'test field string 1')")

                aurora_utility.failover_cluster_and_wait_until_writer_changed()

                with pytest.raises(TransactionResolutionUnknownError):
                    cursor_2.execute("INSERT INTO session_states VALUES (2, 'test field string 2')")

            # Attempt to query the instance id.
            current_connection_id = aurora_utility.query_instance_id(conn)
            # Assert that we are connected to the new writer after failover happens.
            assert aurora_utility.is_db_instance_writer(current_connection_id) is True
            next_cluster_writer_id = aurora_utility.get_cluster_writer_instance_id()
            assert current_connection_id == next_cluster_writer_id
            assert current_connection_id != initial_writer_id

            with conn.cursor() as cursor_3:
                cursor_3.execute("SELECT count(*) from session_states")
                result = cursor_3.fetchone()
                assert 0 == int(result[0])
                cursor_3.execute("DROP TABLE IF EXISTS session_states")
                conn.commit()
                # Assert autocommit is still False after failover.
                assert conn.autocommit is False

    @enable_on_features([TestEnvironmentFeatures.FAILOVER_SUPPORTED])
    def test_fail_from_writer_with_session_states_readonly(self, test_driver: TestDriver, props, conn_utils, aurora_utility):
        target_driver_connect = DriverHelper.get_connect_func(test_driver)
        initial_writer_id = aurora_utility.get_cluster_writer_instance_id()

        with AwsWrapperConnection.connect(target_driver_connect, **conn_utils.get_connect_params(), **props) as conn:
            assert conn.read_only is False
            conn.read_only = True
            assert conn.read_only is True

            aurora_utility.failover_cluster_and_wait_until_writer_changed()

            aurora_utility.assert_first_query_throws(conn, FailoverSuccessError)

            # Attempt to query the instance id.
            current_connection_id = aurora_utility.query_instance_id(conn)
            # Assert that we are connected to the new writer after failover happens.
            assert aurora_utility.is_db_instance_writer(current_connection_id) is True
            next_cluster_writer_id = aurora_utility.get_cluster_writer_instance_id()
            assert current_connection_id == next_cluster_writer_id
            assert current_connection_id != initial_writer_id

            # Assert readonly is still True after failover.
            assert conn.read_only is True

    @enable_on_features([TestEnvironmentFeatures.FAILOVER_SUPPORTED])
    def test_writer_fail_within_transaction_set_autocommit_false(
            self, test_driver: TestDriver, test_environment: TestEnvironment, props, conn_utils, aurora_utility):
        target_driver_connect = DriverHelper.get_connect_func(test_driver)
        initial_writer_id = test_environment.get_writer().get_instance_id()

        with AwsWrapperConnection.connect(
                target_driver_connect, **conn_utils.get_connect_params(), **props) as conn, conn.cursor() as cursor_1:
            cursor_1.execute("DROP TABLE IF EXISTS test3_2")
            cursor_1.execute("CREATE TABLE test3_2 (id int not null primary key, test3_2_field varchar(255) not null)")
            conn.commit()

            conn.autocommit = False

            with conn.cursor() as cursor_2:
                cursor_2.execute("INSERT INTO test3_2 VALUES (1, 'test field string 1')")

                aurora_utility.failover_cluster_and_wait_until_writer_changed()

                with pytest.raises(TransactionResolutionUnknownError):
                    cursor_2.execute("INSERT INTO test3_2 VALUES (2, 'test field string 2')")

            # attempt to query the instance id
            current_connection_id: str = aurora_utility.query_instance_id(conn)

            # assert that we are connected to the new writer after failover happens
            assert aurora_utility.is_db_instance_writer(current_connection_id)
            next_cluster_writer_id: str = aurora_utility.get_cluster_writer_instance_id()

            assert current_connection_id == next_cluster_writer_id
            assert initial_writer_id != next_cluster_writer_id

            # cursor_2 can not be used anymore since it's invalid

            with conn.cursor() as cursor_3:
                cursor_3.execute("SELECT count(*) from test3_2")
                result = cursor_3.fetchone()
                assert 0 == int(result[0])
                cursor_3.execute("DROP TABLE IF EXISTS test3_2")
                conn.commit()

    @enable_on_features([TestEnvironmentFeatures.FAILOVER_SUPPORTED])
    def test_writer_fail_within_transaction_start_transaction(
            self, test_driver: TestDriver, test_environment: TestEnvironment, props, conn_utils, aurora_utility):
        target_driver_connect = DriverHelper.get_connect_func(test_driver)
        initial_writer_id = test_environment.get_writer().get_instance_id()

        with AwsWrapperConnection.connect(
                target_driver_connect, **conn_utils.get_connect_params(), **props) as conn:
            with conn.cursor() as cursor_1:
                cursor_1.execute("DROP TABLE IF EXISTS test3_3")
                cursor_1.execute(
                    "CREATE TABLE test3_3 (id int not null primary key, test3_3_field varchar(255) not null)")
                conn.commit()

                cursor_1.execute("START TRANSACTION")

            with conn.cursor() as cursor_2:
                cursor_2.execute("INSERT INTO test3_3 VALUES (1, 'test field string 1')")

                aurora_utility.failover_cluster_and_wait_until_writer_changed()

                with pytest.raises(TransactionResolutionUnknownError):
                    cursor_2.execute("INSERT INTO test3_3 VALUES (2, 'test field string 2')")

            # attempt to query the instance id
            current_connection_id: str = aurora_utility.query_instance_id(conn)

            # assert that we are connected to the new writer after failover happens
            assert aurora_utility.is_db_instance_writer(current_connection_id)
            next_cluster_writer_id: str = aurora_utility.get_cluster_writer_instance_id()

            assert current_connection_id == next_cluster_writer_id
            assert initial_writer_id != next_cluster_writer_id

            # cursor_2 can not be used anymore since it's invalid

            with conn.cursor() as cursor_3:
                cursor_3.execute("SELECT count(*) from test3_3")
                result = cursor_3.fetchone()
                assert 0 == int(result[0])
                cursor_3.execute("DROP TABLE IF EXISTS test3_3")
                conn.commit()

    @enable_on_features([TestEnvironmentFeatures.FAILOVER_SUPPORTED])
    def test_writer_failover_in_idle_connections(
            self, test_environment: TestEnvironment, test_driver: TestDriver, props, conn_utils, aurora_utility):
        target_driver_connect = DriverHelper.get_connect_func(test_driver)
        current_writer_id = aurora_utility.get_cluster_writer_instance_id()

        idle_connections: List[AwsWrapperConnection] = []
        props["plugins"] = "aurora_connection_tracker,failover"

        for i in range(self.IDLE_CONNECTIONS_NUM):
            idle_connections.append(
                AwsWrapperConnection.connect(
                    target_driver_connect, **conn_utils.get_connect_params(), **props))

        with AwsWrapperConnection.connect(
                target_driver_connect, **conn_utils.get_connect_params(), **props) as conn:
            instance_id = aurora_utility.query_instance_id(conn)
            assert current_writer_id == instance_id

            # ensure that all idle connections are still opened
            for idle_connection in idle_connections:
                assert idle_connection.is_closed is False

            aurora_utility.failover_cluster_and_wait_until_writer_changed()

            with pytest.raises(FailoverSuccessError):
                aurora_utility.query_instance_id(conn)

        sleep(10)

        # Ensure that all idle connections are closed.
        for idle_connection in idle_connections:
            assert idle_connection.is_closed is True

    @enable_on_features([TestEnvironmentFeatures.NETWORK_OUTAGES_ENABLED])
    def test_failover__socket_timeout(
            self,
            test_driver: TestDriver,
            test_environment: TestEnvironment,
            proxied_props,
            conn_utils,
            aurora_utility):
        target_driver_connect = DriverHelper.get_connect_func(test_driver)
        reader: TestInstanceInfo = test_environment.get_proxy_instances()[1]
        writer_id: str = test_environment.get_proxy_writer().get_instance_id()

        WrapperProperties.PLUGINS.set(proxied_props, "failover")
        WrapperProperties.SOCKET_TIMEOUT_SEC.set(proxied_props, 3)
        with AwsWrapperConnection.connect(
                target_driver_connect,
                **conn_utils.get_proxy_connect_params(reader.get_host()),
                **proxied_props) as aws_conn:
            ProxyHelper.disable_connectivity(reader.get_instance_id())
            aurora_utility.assert_first_query_throws(aws_conn, FailoverSuccessError)

            current_connection_id = aurora_utility.query_instance_id(aws_conn)
            assert writer_id == current_connection_id
            assert aurora_utility.is_db_instance_writer(current_connection_id) is True<|MERGE_RESOLUTION|>--- conflicted
+++ resolved
@@ -41,17 +41,11 @@
 
 
 @enable_on_num_instances(min_instances=2)
-<<<<<<< HEAD
-@enable_on_deployments([DatabaseEngineDeployment.AURORA, DatabaseEngineDeployment.RDS_MULTI_AZ])
-@disable_on_features([TestEnvironmentFeatures.RUN_AUTOSCALING_TESTS_ONLY,
-                      TestEnvironmentFeatures.PERFORMANCE,
-                      TestEnvironmentFeatures.RUN_DSQL_TESTS_ONLY])
-=======
 @enable_on_deployments([DatabaseEngineDeployment.AURORA, DatabaseEngineDeployment.RDS_MULTI_AZ_CLUSTER])
 @disable_on_features([TestEnvironmentFeatures.RUN_AUTOSCALING_TESTS_ONLY,
                       TestEnvironmentFeatures.BLUE_GREEN_DEPLOYMENT,
-                      TestEnvironmentFeatures.PERFORMANCE])
->>>>>>> d8526be9
+                      TestEnvironmentFeatures.PERFORMANCE,
+                      TestEnvironmentFeatures.RUN_DSQL_TESTS_ONLY])
 class TestAuroraFailover:
     IDLE_CONNECTIONS_NUM: int = 5
     logger = Logger(__name__)
