--- conflicted
+++ resolved
@@ -37,13 +37,9 @@
 
 
 @disable_on_features([TestEnvironmentFeatures.RUN_AUTOSCALING_TESTS_ONLY,
-<<<<<<< HEAD
+                      TestEnvironmentFeatures.BLUE_GREEN_DEPLOYMENT,
                       TestEnvironmentFeatures.PERFORMANCE,
                       TestEnvironmentFeatures.RUN_DSQL_TESTS_ONLY])
-=======
-                      TestEnvironmentFeatures.BLUE_GREEN_DEPLOYMENT,
-                      TestEnvironmentFeatures.PERFORMANCE])
->>>>>>> d8526be9
 class TestBasicConnectivity:
 
     @pytest.fixture(scope='class')
