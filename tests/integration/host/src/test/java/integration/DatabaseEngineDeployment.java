/*
 * Copyright Amazon.com, Inc. or its affiliates. All Rights Reserved.
 *
 * Licensed under the Apache License, Version 2.0 (the "License").
 * You may not use this file except in compliance with the License.
 * You may obtain a copy of the License at
 *
 * http://www.apache.org/licenses/LICENSE-2.0
 *
 * Unless required by applicable law or agreed to in writing, software
 * distributed under the License is distributed on an "AS IS" BASIS,
 * WITHOUT WARRANTIES OR CONDITIONS OF ANY KIND, either express or implied.
 * See the License for the specific language governing permissions and
 * limitations under the License.
 */

package integration;

public enum DatabaseEngineDeployment {
  DOCKER,
  RDS,
<<<<<<< HEAD
  RDS_MULTI_AZ,
  AURORA,
  DSQL
=======
  RDS_MULTI_AZ_CLUSTER,
  RDS_MULTI_AZ_INSTANCE,
  AURORA
>>>>>>> d8526be9
}<|MERGE_RESOLUTION|>--- conflicted
+++ resolved
@@ -19,13 +19,8 @@
 public enum DatabaseEngineDeployment {
   DOCKER,
   RDS,
-<<<<<<< HEAD
-  RDS_MULTI_AZ,
+  RDS_MULTI_AZ_CLUSTER,
+  RDS_MULTI_AZ_INSTANCE,
   AURORA,
   DSQL
-=======
-  RDS_MULTI_AZ_CLUSTER,
-  RDS_MULTI_AZ_INSTANCE,
-  AURORA
->>>>>>> d8526be9
 }