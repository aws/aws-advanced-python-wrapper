--- conflicted
+++ resolved
@@ -52,14 +52,9 @@
 import java.util.regex.Matcher;
 import java.util.regex.Pattern;
 import java.util.stream.Collectors;
-<<<<<<< HEAD
-
-import org.apache.logging.log4j.CloseableThreadContext.Instance;
-
-=======
+
 import org.checkerframework.checker.nullness.qual.Nullable;
 import org.testcontainers.shaded.org.apache.commons.lang3.NotImplementedException;
->>>>>>> d8526be9
 import software.amazon.awssdk.auth.credentials.AwsBasicCredentials;
 import software.amazon.awssdk.auth.credentials.AwsCredentialsProvider;
 import software.amazon.awssdk.auth.credentials.AwsSessionCredentials;
@@ -138,13 +133,7 @@
 
   private final RdsClient rdsClient;
   private final Ec2Client ec2Client;
-<<<<<<< HEAD
-   private final DsqlClient dsqlClient;
-  private static final Random rand = new Random();
-
-  private static final String DUPLICATE_IP_ERROR_CODE = "InvalidPermission.Duplicate";
-=======
->>>>>>> d8526be9
+  private final DsqlClient dsqlClient;
 
   private static final Pattern AURORA_DSQL_CLUSTER_PATTERN =
       Pattern.compile(
@@ -190,21 +179,14 @@
 
     rdsClient = rdsClientBuilder.build();
     ec2Client = Ec2Client.builder()
-<<<<<<< HEAD
-            .region(dbRegion)
-            .credentialsProvider(credentialsProvider)
-            .build();
-    dsqlClient = DsqlClient.builder()
-            .region(dbRegion)
-            .credentialsProvider(credentialsProvider)
-            .build();
-      }
-=======
         .region(region)
         .credentialsProvider(credentialsProvider)
         .build();
-  }
->>>>>>> d8526be9
+    dsqlClient = DsqlClient.builder()
+        .region(region)
+        .credentialsProvider(credentialsProvider)
+        .build();
+  }
 
   protected static Region getRegionInternal(String rdsRegion) {
     Optional<Region> regionOptional =
@@ -542,7 +524,6 @@
   }
 
   /**
-<<<<<<< HEAD
    * Create a DSQL cluster.
    *
    * @param name A human-readable name to tag the cluster with.
@@ -557,9 +538,7 @@
         .tags(tagMap)
         .build();
     final CreateClusterResponse cluster = dsqlClient.createCluster(request);
-
-    this.dbEngineDeployment = DatabaseEngineDeployment.DSQL;
-    this.dbIdentifier = cluster.identifier();
+    String identifier = cluster.identifier();
 
     final WaiterResponse<GetClusterResponse> waiterResponse = dsqlClient.waiter().waitUntilClusterActive(
         getCluster -> getCluster.identifier(cluster.identifier()),
@@ -569,19 +548,16 @@
     );
 
     if (waiterResponse.matched().exception().isPresent()) {
-      deleteCluster();
+      deleteCluster(identifier, DatabaseEngineDeployment.DSQL, false);
       throw new InterruptedException(
           "Unable to create DSQL cluster after waiting for 30 minutes");
     }
 
-    return cluster.identifier();
+    return identifier;
   }
 
   /**
-   * Gets public IP.
-=======
    * Gets the public IP address for the current machine.
->>>>>>> d8526be9
    *
    * @return the public IP address for the current machine
    * @throws UnknownHostException when checkip.amazonaws.com isn't available
@@ -677,24 +653,7 @@
    * @param deployment the engine deployment for the cluster to delete
    * @param waitForCompletion if true, wait for cluster completely deleted
    */
-<<<<<<< HEAD
-  public void deleteCluster(String identifier) {
-    dbIdentifier = identifier;
-    deleteCluster();
-  }
-
-  /**
-   * Destroys all instances and clusters. Removes IP from EC2 whitelist.
-   */
-  public void deleteCluster() {
-    final DatabaseEngineDeployment deployment = this.dbEngineDeployment;
-    if (deployment == null) {
-      throw new UnsupportedOperationException("DB engine deployment must be non-null");
-    }
-
-=======
   public void deleteCluster(String identifier, DatabaseEngineDeployment deployment, boolean waitForCompletion) {
->>>>>>> d8526be9
     switch (deployment) {
       case AURORA:
         this.deleteAuroraCluster(identifier, waitForCompletion);
@@ -703,7 +662,7 @@
         this.deleteMultiAzCluster(identifier, waitForCompletion);
         break;
       case DSQL:
-        this.deleteDsqlCluster();
+        this.deleteDsqlCluster(identifier, waitForCompletion);
         break;
       default:
         throw new UnsupportedOperationException(deployment.toString());
@@ -862,22 +821,6 @@
     }
   }
 
-<<<<<<< HEAD
-  public void deleteDsqlCluster() {
-    dsqlClient.deleteCluster(r -> r.identifier(dbIdentifier));
-
-    WaiterResponse<GetClusterResponse> waiterResponse = dsqlClient.waiter().waitUntilClusterNotExists(
-        getCluster -> getCluster.identifier(dbIdentifier),
-        config -> config.backoffStrategyV2(
-            BackoffStrategy.fixedDelayWithoutJitter(Duration.ofSeconds(10))
-        ).waitTimeout(Duration.ofMinutes(30))
-    );
-
-    if (waiterResponse.matched().exception().isPresent()
-            && !(waiterResponse.matched().exception().get() instanceof ResourceNotFoundException)) {
-      throw new RuntimeException(
-              "Unable to delete DSQL cluster after waiting for 30 minutes");
-=======
   public void promoteClusterToStandalone(String clusterArn) {
     if (StringUtils.isNullOrEmpty(clusterArn)) {
       return;
@@ -917,7 +860,23 @@
           + response.sdkHttpResponse().statusCode()
           + " "
           + response.sdkHttpResponse().statusText().orElse("<null>"));
->>>>>>> d8526be9
+    }
+  }
+
+  public void deleteDsqlCluster(String identifier, boolean waitForCompletion) {
+    dsqlClient.deleteCluster(r -> r.identifier(identifier));
+
+    WaiterResponse<GetClusterResponse> waiterResponse = dsqlClient.waiter().waitUntilClusterNotExists(
+        getCluster -> getCluster.identifier(identifier),
+        config -> config.backoffStrategyV2(
+            BackoffStrategy.fixedDelayWithoutJitter(Duration.ofSeconds(10))
+        ).waitTimeout(Duration.ofMinutes(30))
+    );
+
+    if (waiterResponse.matched().exception().isPresent()
+            && !(waiterResponse.matched().exception().get() instanceof ResourceNotFoundException)) {
+      throw new RuntimeException(
+              "Unable to delete DSQL cluster after waiting for 30 minutes");
     }
   }
 
@@ -932,13 +891,6 @@
     return true;
   }
 
-<<<<<<< HEAD
-  public boolean doesDsqlClusterExist(final String identifier) {
-    try {
-      final GetClusterResponse response = dsqlClient.getCluster(r -> r.identifier(identifier));
-      return response.sdkHttpResponse().isSuccessful();
-    } catch (ResourceNotFoundException ex) {
-=======
   public boolean doesInstanceExist(final String instanceId) {
     final DescribeDbInstancesRequest request =
         DescribeDbInstancesRequest.builder().dbInstanceIdentifier(instanceId).build();
@@ -946,12 +898,19 @@
       DescribeDbInstancesResponse response = rdsClient.describeDBInstances(request);
       return response.sdkHttpResponse().isSuccessful();
     } catch (DbInstanceNotFoundException ex) {
->>>>>>> d8526be9
       return false;
     }
   }
 
-<<<<<<< HEAD
+  public boolean doesDsqlClusterExist(final String identifier) {
+    try {
+      final GetClusterResponse response = dsqlClient.getCluster(r -> r.identifier(identifier));
+      return response.sdkHttpResponse().isSuccessful();
+    } catch (ResourceNotFoundException ex) {
+      return false;
+    }
+  }
+
   public String getDsqlInstanceId(final String host) {
 
     if (StringUtils.isNullOrEmpty(host)) {
@@ -965,8 +924,6 @@
     return matcher.group("instance");
   }
 
-=======
->>>>>>> d8526be9
   public DBCluster getClusterInfo(final String clusterId) {
     final DescribeDbClustersRequest request =
         DescribeDbClustersRequest.builder().dbClusterIdentifier(clusterId).build();
