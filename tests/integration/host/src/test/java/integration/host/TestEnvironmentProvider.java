/*
 * Copyright Amazon.com, Inc. or its affiliates. All Rights Reserved.
 *
 * Licensed under the Apache License, Version 2.0 (the "License").
 * You may not use this file except in compliance with the License.
 * You may obtain a copy of the License at
 *
 * http://www.apache.org/licenses/LICENSE-2.0
 *
 * Unless required by applicable law or agreed to in writing, software
 * distributed under the License is distributed on an "AS IS" BASIS,
 * WITHOUT WARRANTIES OR CONDITIONS OF ANY KIND, either express or implied.
 * See the License for the specific language governing permissions and
 * limitations under the License.
 */

package integration.host;

import integration.DatabaseEngine;
import integration.DatabaseEngineDeployment;
import integration.DatabaseInstances;
import integration.GenericTypedParameterResolver;
import integration.TargetPythonVersion;
import integration.TestEnvironmentFeatures;
import integration.TestEnvironmentRequest;
import java.util.ArrayList;
import java.util.Arrays;
import java.util.Collections;
import java.util.List;
import java.util.concurrent.Future;
import java.util.logging.Logger;
import java.util.stream.Stream;
import org.junit.jupiter.api.extension.Extension;
import org.junit.jupiter.api.extension.ExtensionContext;
import org.junit.jupiter.api.extension.TestTemplateInvocationContext;
import org.junit.jupiter.api.extension.TestTemplateInvocationContextProvider;

public class TestEnvironmentProvider implements TestTemplateInvocationContextProvider {

  static final ArrayList<EnvPreCreateInfo> preCreateInfos = new ArrayList<>();
  private static final Logger LOGGER = Logger.getLogger(TestEnvironmentProvider.class.getName());

  @Override
  public boolean supportsTestTemplate(ExtensionContext context) {
    return true;
  }

  @Override
  public Stream<TestTemplateInvocationContext> provideTestTemplateInvocationContexts(
      ExtensionContext context) {

    preCreateInfos.clear();
    ArrayList<TestTemplateInvocationContext> resultContextList = new ArrayList<>();

    TestEnvironmentConfiguration config = new TestEnvironmentConfiguration();

    for (DatabaseEngineDeployment deployment : DatabaseEngineDeployment.values()) {
      if (deployment == DatabaseEngineDeployment.DOCKER && config.excludeDocker) {
        continue;
      }
      if (deployment == DatabaseEngineDeployment.AURORA && config.excludeAurora) {
        continue;
      }
      if (deployment == DatabaseEngineDeployment.RDS) {
        // Not in use.
        continue;
      }
      if (deployment == DatabaseEngineDeployment.RDS_MULTI_AZ_CLUSTER && config.excludeMultiAzCluster) {
        continue;
      }
      if (deployment == DatabaseEngineDeployment.RDS_MULTI_AZ_INSTANCE && config.excludeMultiAzInstance) {
        continue;
      }
      if (deployment == DatabaseEngineDeployment.DSQL && config.excludeDsql) {
        continue;
      }

      for (DatabaseEngine engine : DatabaseEngine.values()) {
        if (engine == DatabaseEngine.PG && config.excludePgEngine) {
          continue;
        }
        if (engine == DatabaseEngine.MYSQL && config.excludeMysqlEngine) {
          continue;
        }
        if (engine != DatabaseEngine.PG && DatabaseEngineDeployment.DSQL == deployment) {
          continue;
        }

        for (DatabaseInstances instances : DatabaseInstances.values()) {
          if ((deployment == DatabaseEngineDeployment.DOCKER || deployment == DatabaseEngineDeployment.DSQL)
              && instances != DatabaseInstances.SINGLE_INSTANCE) {
            continue;
          }

          for (int numOfInstances : Arrays.asList(1, 2, 3, 5)) {
            if (instances == DatabaseInstances.SINGLE_INSTANCE && numOfInstances > 1) {
              continue;
            }
            if (instances == DatabaseInstances.MULTI_INSTANCE && numOfInstances == 1) {
              continue;
            }
            if (numOfInstances == 1 && config.excludeInstances1) {
              continue;
            }
            if (numOfInstances == 2 && config.excludeInstances2) {
              continue;
            }
            if (numOfInstances == 3 && config.excludeInstances3) {
              continue;
            }
            if (numOfInstances == 5 && config.excludeInstances5) {
              continue;
            }
            if (deployment == DatabaseEngineDeployment.RDS_MULTI_AZ_CLUSTER && numOfInstances != 3) {
              // Multi-AZ clusters supports only 3 instances
              continue;
            }
            if (deployment == DatabaseEngineDeployment.RDS_MULTI_AZ_INSTANCE && numOfInstances != 1) {
              // Multi-AZ Instances supports only 1 instance
              continue;
            }
            if (deployment == DatabaseEngineDeployment.AURORA && numOfInstances == 3) {
              // Aurora supports clusters with 3 instances but running such tests is similar
              // to running tests on 5-instance cluster.
              // Let's save some time and skip tests for this configuration
              continue;
            }

            for (TargetPythonVersion targetPythonVersion : TargetPythonVersion.values()) {
              if (targetPythonVersion == TargetPythonVersion.PYTHON_3_8 && config.excludePython38) {
                continue;
              }
              if (targetPythonVersion == TargetPythonVersion.PYTHON_3_11 && config.excludePython311) {
                continue;
              }

<<<<<<< HEAD
              resultContextList.add(
                  getEnvironment(
                      new TestEnvironmentRequest(
                          engine,
                          instances,
                          instances == DatabaseInstances.SINGLE_INSTANCE ? 1 : numOfInstances,
                          deployment,
                          targetPythonVersion,
                          TestEnvironmentFeatures.NETWORK_OUTAGES_ENABLED,
                          engine == DatabaseEngine.PG ? TestEnvironmentFeatures.ABORT_CONNECTION_SUPPORTED : null,
                          deployment == DatabaseEngineDeployment.DOCKER
                              && config.excludeTracesTelemetry
                              && config.excludeMetricsTelemetry
                              ? null
                              : TestEnvironmentFeatures.AWS_CREDENTIALS_ENABLED,
                          deployment == DatabaseEngineDeployment.DOCKER || config.excludeFailover
                              ? null
                              : TestEnvironmentFeatures.FAILOVER_SUPPORTED,
                          deployment == DatabaseEngineDeployment.DOCKER
                              || deployment == DatabaseEngineDeployment.RDS_MULTI_AZ
                              || config.excludeIam
                              ? null
                              : TestEnvironmentFeatures.IAM,
                          deployment == DatabaseEngineDeployment.DSQL
                              ? TestEnvironmentFeatures.RUN_DSQL_TESTS_ONLY
                              : null,
                          config.excludeSecretsManager ? null : TestEnvironmentFeatures.SECRETS_MANAGER,
                          config.excludePerformance ? null : TestEnvironmentFeatures.PERFORMANCE,
                          config.excludeMysqlDriver ? TestEnvironmentFeatures.SKIP_MYSQL_DRIVER_TESTS : null,
                          config.excludePgDriver ? TestEnvironmentFeatures.SKIP_PG_DRIVER_TESTS : null,
                          config.testAutoscalingOnly ? TestEnvironmentFeatures.RUN_AUTOSCALING_TESTS_ONLY : null,
                          config.excludeTracesTelemetry ? null : TestEnvironmentFeatures.TELEMETRY_TRACES_ENABLED,
                          config.excludeMetricsTelemetry ? null : TestEnvironmentFeatures.TELEMETRY_METRICS_ENABLED)));
=======
              for (boolean withBlueGreenFeature : Arrays.asList(true, false)) {
                if (!withBlueGreenFeature) {
                  if (config.testBlueGreenOnly) {
                    continue;
                  }
                }
                if (withBlueGreenFeature) {
                  if (config.excludeBlueGreen && !config.testBlueGreenOnly) {
                    continue;
                  }
                  // Run BlueGreen test only for MultiAz Instances with 1 node or for Aurora
                  if (deployment != DatabaseEngineDeployment.RDS_MULTI_AZ_INSTANCE
                      && deployment != DatabaseEngineDeployment.AURORA) {
                    continue;
                  }
                }

                resultContextList.add(
                    getEnvironment(
                        new TestEnvironmentRequest(
                            engine,
                            instances,
                            instances == DatabaseInstances.SINGLE_INSTANCE ? 1 : numOfInstances,
                            deployment,
                            targetPythonVersion,
                            TestEnvironmentFeatures.NETWORK_OUTAGES_ENABLED,
                            engine == DatabaseEngine.PG ? TestEnvironmentFeatures.ABORT_CONNECTION_SUPPORTED : null,
                            deployment == DatabaseEngineDeployment.DOCKER
                                && config.excludeTracesTelemetry
                                && config.excludeMetricsTelemetry
                                ? null
                                : TestEnvironmentFeatures.AWS_CREDENTIALS_ENABLED,
                            deployment == DatabaseEngineDeployment.DOCKER || config.excludeFailover
                                ? null
                                : TestEnvironmentFeatures.FAILOVER_SUPPORTED,
                            deployment == DatabaseEngineDeployment.DOCKER
                                || deployment == DatabaseEngineDeployment.RDS_MULTI_AZ_CLUSTER
                                || config.excludeIam
                                ? null
                                : TestEnvironmentFeatures.IAM,
                            config.excludeSecretsManager ? null : TestEnvironmentFeatures.SECRETS_MANAGER,
                            config.excludePerformance ? null : TestEnvironmentFeatures.PERFORMANCE,
                            config.excludeMysqlDriver ? TestEnvironmentFeatures.SKIP_MYSQL_DRIVER_TESTS : null,
                            config.excludePgDriver ? TestEnvironmentFeatures.SKIP_PG_DRIVER_TESTS : null,
                            config.testAutoscalingOnly ? TestEnvironmentFeatures.RUN_AUTOSCALING_TESTS_ONLY : null,
                            config.excludeTracesTelemetry ? null : TestEnvironmentFeatures.TELEMETRY_TRACES_ENABLED,
                            config.excludeMetricsTelemetry ? null : TestEnvironmentFeatures.TELEMETRY_METRICS_ENABLED,
                            withBlueGreenFeature ? TestEnvironmentFeatures.BLUE_GREEN_DEPLOYMENT : null)));
              }
>>>>>>> d8526be9
            }
          }
        }
      }
    }

    int index = 1;
    for (TestTemplateInvocationContext testTemplateInvocationContext : resultContextList) {
      LOGGER.finest(
          "Added to the test queue: " + testTemplateInvocationContext.getDisplayName(index++));
    }

    return Arrays.stream(resultContextList.toArray(new TestTemplateInvocationContext[0]));
  }

  private TestTemplateInvocationContext getEnvironment(TestEnvironmentRequest info) {
    return new AwsWrapperTestTemplateInvocationContext(info) {

      @Override
      public String getDisplayName(int invocationIndex) {
        return String.format("[%d] - %s", invocationIndex, info.getDisplayName());
      }

      @Override
      public List<Extension> getAdditionalExtensions() {
        return Collections.singletonList(new GenericTypedParameterResolver<>(info));
      }
    };
  }

  public abstract static class AwsWrapperTestTemplateInvocationContext
      implements TestTemplateInvocationContext {
    AwsWrapperTestTemplateInvocationContext(final TestEnvironmentRequest info) {
      int index = preCreateInfos.size();
      info.setEnvPreCreateIndex(index);

      EnvPreCreateInfo envPreCreateInfo = new EnvPreCreateInfo();
      envPreCreateInfo.request = info;
      preCreateInfos.add(envPreCreateInfo);
    }

    public abstract String getDisplayName(int invocationIndex);

    public abstract List<Extension> getAdditionalExtensions();
  }

  public static class EnvPreCreateInfo {
    public TestEnvironmentRequest request;
    public Future<Object> envPreCreateFuture; // TestEnvironment or Exception
  }
}<|MERGE_RESOLUTION|>--- conflicted
+++ resolved
@@ -134,41 +134,6 @@
                 continue;
               }
 
-<<<<<<< HEAD
-              resultContextList.add(
-                  getEnvironment(
-                      new TestEnvironmentRequest(
-                          engine,
-                          instances,
-                          instances == DatabaseInstances.SINGLE_INSTANCE ? 1 : numOfInstances,
-                          deployment,
-                          targetPythonVersion,
-                          TestEnvironmentFeatures.NETWORK_OUTAGES_ENABLED,
-                          engine == DatabaseEngine.PG ? TestEnvironmentFeatures.ABORT_CONNECTION_SUPPORTED : null,
-                          deployment == DatabaseEngineDeployment.DOCKER
-                              && config.excludeTracesTelemetry
-                              && config.excludeMetricsTelemetry
-                              ? null
-                              : TestEnvironmentFeatures.AWS_CREDENTIALS_ENABLED,
-                          deployment == DatabaseEngineDeployment.DOCKER || config.excludeFailover
-                              ? null
-                              : TestEnvironmentFeatures.FAILOVER_SUPPORTED,
-                          deployment == DatabaseEngineDeployment.DOCKER
-                              || deployment == DatabaseEngineDeployment.RDS_MULTI_AZ
-                              || config.excludeIam
-                              ? null
-                              : TestEnvironmentFeatures.IAM,
-                          deployment == DatabaseEngineDeployment.DSQL
-                              ? TestEnvironmentFeatures.RUN_DSQL_TESTS_ONLY
-                              : null,
-                          config.excludeSecretsManager ? null : TestEnvironmentFeatures.SECRETS_MANAGER,
-                          config.excludePerformance ? null : TestEnvironmentFeatures.PERFORMANCE,
-                          config.excludeMysqlDriver ? TestEnvironmentFeatures.SKIP_MYSQL_DRIVER_TESTS : null,
-                          config.excludePgDriver ? TestEnvironmentFeatures.SKIP_PG_DRIVER_TESTS : null,
-                          config.testAutoscalingOnly ? TestEnvironmentFeatures.RUN_AUTOSCALING_TESTS_ONLY : null,
-                          config.excludeTracesTelemetry ? null : TestEnvironmentFeatures.TELEMETRY_TRACES_ENABLED,
-                          config.excludeMetricsTelemetry ? null : TestEnvironmentFeatures.TELEMETRY_METRICS_ENABLED)));
-=======
               for (boolean withBlueGreenFeature : Arrays.asList(true, false)) {
                 if (!withBlueGreenFeature) {
                   if (config.testBlueGreenOnly) {
@@ -209,6 +174,9 @@
                                 || config.excludeIam
                                 ? null
                                 : TestEnvironmentFeatures.IAM,
+                            deployment == DatabaseEngineDeployment.DSQL
+                              ? TestEnvironmentFeatures.RUN_DSQL_TESTS_ONLY
+                              : null,
                             config.excludeSecretsManager ? null : TestEnvironmentFeatures.SECRETS_MANAGER,
                             config.excludePerformance ? null : TestEnvironmentFeatures.PERFORMANCE,
                             config.excludeMysqlDriver ? TestEnvironmentFeatures.SKIP_MYSQL_DRIVER_TESTS : null,
@@ -218,7 +186,6 @@
                             config.excludeMetricsTelemetry ? null : TestEnvironmentFeatures.TELEMETRY_METRICS_ENABLED,
                             withBlueGreenFeature ? TestEnvironmentFeatures.BLUE_GREEN_DEPLOYMENT : null)));
               }
->>>>>>> d8526be9
             }
           }
         }
